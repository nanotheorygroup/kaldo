--- conflicted
+++ resolved
@@ -625,12 +625,11 @@
         frequencies = self.frequencies.reshape((self.n_phonons), order='C')
         gamma = self.gamma.reshape((self.n_phonons), order='C').copy()
         physical_modes = (frequencies > self.energy_threshold)
-<<<<<<< HEAD
-=======
+
 
         tau_0 = np.zeros_like(gamma)
         tau_0[physical_modes] = 1 / gamma[physical_modes]
->>>>>>> e4ae1c20
+
 
         for alpha in range(3):
             lambd_0[physical_modes, alpha] = tau_0[physical_modes] * velocities[physical_modes, alpha]
