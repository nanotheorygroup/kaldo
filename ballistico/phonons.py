import numpy as np
import os
import ballistico.phonons_calculator
import ase.units as units

ENERGY_THRESHOLD = 0.001
GAMMA_CUTOFF = 0


FREQUENCIES_FILE = 'frequencies.npy'
EIGENVALUES_FILE = 'eigenvalues.npy'
EIGENVECTORS_FILE = 'eigenvectors.npy'
VELOCITIES_FILE = 'velocities.npy'
GAMMA_FILE = 'gamma.npy'
SCATTERING_MATRIX_FILE = 'scattering_matrix.npy'
DOS_FILE = 'dos.npy'
OCCUPATIONS_FILE = 'occupations.npy'
K_POINTS_FILE = 'k_points.npy'
C_V_FILE = 'c_v.npy'

FOLDER_NAME = 'ballistico'


class Phonons (object):
    def __init__(self, finite_difference, folder=FOLDER_NAME, kpts = (1, 1, 1), is_classic = False, temperature
    = 300, is_persistency_enabled = True, sigma_in=None, energy_threshold=ENERGY_THRESHOLD, gamma_cutoff=GAMMA_CUTOFF, broadening_shape='gauss'):
        self.finite_difference = finite_difference
        self.atoms = finite_difference.atoms
        self.supercell = np.array (finite_difference.supercell)
        self.kpts = np.array (kpts)
        self.is_classic = is_classic
        self.n_k_points = np.prod (self.kpts)
        self.n_modes = self.atoms.get_masses ().shape[0] * 3
        self.n_phonons = self.n_k_points * self.n_modes
        self.temperature = temperature
        self.is_persistency_enabled = is_persistency_enabled

        self._frequencies = None
        self._velocities = None
        self._eigenvalues = None
        self._eigenvectors = None
        self._dos = None
        self._occupations = None
        self._gamma = None
        self._scattering_matrix = None
        self._n_k_points = None
        self._n_modes = None
        self._n_phonons = None
        self._k_points = None
        self.folder_name = folder
        self.sigma_in = sigma_in
        self._c_v = None
        self.is_able_to_calculate = True
        self.broadening_shape = broadening_shape
        if self.is_classic:
            classic_string = 'classic'
        else:
            classic_string = 'quantum'
        folder = self.folder_name + '/' + str (self.temperature) + '/' + classic_string + '/'
        if self.sigma_in is not None:
            folder += 'sigma_in_' + str (self.sigma_in).replace ('.', '_') + '/'
        folders = [self.folder_name, folder]
        if self.is_persistency_enabled:
            for folder in folders:
                if not os.path.exists (folder):
                    os.makedirs (folder)
        if energy_threshold is not None:
            self.energy_threshold = energy_threshold
        else:
            self.energy_threshold = ENERGY_THRESHOLD
        
        if gamma_cutoff is not None:
            self.gamma_cutoff = gamma_cutoff
        else:
            self.gamma_cutoff = GAMMA_CUTOFF
            
<<<<<<< HEAD
        self.replicated_cell = self.finite_difference.replicated_atoms.cell
        replicated_cell_inv = np.linalg.inv(self.replicated_cell)
        replicated_atoms_positions = (self.__apply_boundary_with_cell(self.replicated_cell, replicated_cell_inv, self.finite_difference.replicated_atoms.positions))

=======
>>>>>>> e55ad037
        n_replicas = np.prod (self.finite_difference.supercell)
        atoms = self.finite_difference.atoms
        n_unit_atoms = self.finite_difference.atoms.positions.shape[0]
        list_of_replicas = (
<<<<<<< HEAD
                replicated_atoms_positions.reshape ((n_replicas, n_unit_atoms, 3)) -
=======
                self.finite_difference.replicated_atoms.positions.reshape ((n_replicas, n_unit_atoms, 3)) - 
>>>>>>> e55ad037
                atoms.positions[np.newaxis, :, :])
        self.list_of_index = list_of_replicas[:, 0, :]

    @property
    def frequencies(self):
        return self._frequencies

    @frequencies.getter
    def frequencies(self):
        if self._frequencies is None and self.is_persistency_enabled:
            try:
                folder = self.folder_name
                folder += '/'
                self._frequencies = np.load (folder + FREQUENCIES_FILE)
            except FileNotFoundError as e:
                print(e)

                frequencies, eigenvalues, eigenvectors, velocities = ballistico.phonons_calculator.calculate_second_k_list(
                    self.k_points,
                    self.atoms,
                    self.finite_difference.second_order,
                    self.list_of_index,
<<<<<<< HEAD
                    self.replicated_cell,
=======
                    self.finite_difference.replicated_atoms,
>>>>>>> e55ad037
                    self.energy_threshold)
                self.frequencies = frequencies
                self.eigenvalues = eigenvalues
                self.velocities = velocities
                self.eigenvectors = eigenvectors
        return self._frequencies

    @frequencies.setter
    def frequencies(self, new_frequencies):
        if self.is_persistency_enabled:
            folder = self.folder_name
            folder += '/'
            np.save (folder + FREQUENCIES_FILE, new_frequencies)
        self._frequencies = new_frequencies

    @property
    def velocities(self):
        return self._velocities

    @velocities.getter
    def velocities(self):
        if self._velocities is None and self.is_persistency_enabled:
            try:
                folder = self.folder_name
                folder += '/'
                self._velocities = np.load (folder + VELOCITIES_FILE)
            except FileNotFoundError as e:
                print(e)

                frequencies, eigenvalues, eigenvectors, velocities = ballistico.phonons_calculator.calculate_second_k_list(
                    self.k_points,
                    self.atoms,
                    self.finite_difference.second_order,
                    self.list_of_index,
<<<<<<< HEAD
                    self.replicated_cell,
=======
                    self.finite_difference.replicated_atoms,
>>>>>>> e55ad037
                    self.energy_threshold)
                self.frequencies = frequencies
                self.eigenvalues = eigenvalues
                self.velocities = velocities
                self.eigenvectors = eigenvectors
        return self._velocities

    @velocities.setter
    def velocities(self, new_velocities):
        if self.is_persistency_enabled:
            folder = self.folder_name
            folder += '/'
            np.save (folder + VELOCITIES_FILE, new_velocities)
        self._velocities = new_velocities

    @property
    def eigenvectors(self):
        return self._eigenvectors

    @eigenvectors.getter
    def eigenvectors(self):
        if self._eigenvectors is None and self.is_persistency_enabled:
            try:
                folder = self.folder_name
                folder += '/'
                self._eigenvectors = np.load (folder + EIGENVECTORS_FILE)
            except FileNotFoundError as e:
                print(e)
        return self._eigenvectors

    @eigenvectors.setter
    def eigenvectors(self, new_eigenvectors):
        if self.is_persistency_enabled:
            folder = self.folder_name
            folder += '/'
            np.save (folder + EIGENVECTORS_FILE, new_eigenvectors)
        self._eigenvectors = new_eigenvectors

    @property
    def eigenvalues(self):
        return self._eigenvalues

    @eigenvalues.getter
    def eigenvalues(self):
        if self._eigenvalues is None and self.is_persistency_enabled:
            try:
                folder = self.folder_name
                folder += '/'
                self._eigenvalues = np.load (folder + EIGENVALUES_FILE)
            except FileNotFoundError as e:
                print(e)
                frequencies, eigenvalues, eigenvectors, velocities = ballistico.phonons_calculator.calculate_second_k_list(
                    self.k_points,
                    self.atoms,
                    self.finite_difference.second_order,
                    self.list_of_index,
<<<<<<< HEAD
                    self.replicated_cell,
=======
                    self.finite_difference.replicated_atoms,
>>>>>>> e55ad037
                    self.energy_threshold)
                self.frequencies = frequencies
                self.eigenvalues = eigenvalues
                self.velocities = velocities
                self.eigenvectors = eigenvectors
        return self._eigenvalues

    @eigenvalues.setter
    def eigenvalues(self, new_eigenvalues):
        if self.is_persistency_enabled:
            folder = self.folder_name
            folder += '/'
            np.save (folder + EIGENVALUES_FILE, new_eigenvalues)
        self._eigenvalues = new_eigenvalues

    @property
    def gamma(self):
        return self._gamma

    @gamma.getter
    def gamma(self):
        if self._gamma is None and self.is_persistency_enabled:
            try:
                folder = self.folder_name
                folder += '/' + str (self.temperature) + '/'
                if self.is_classic:
                    folder += 'classic/'
                else:
                    folder += 'quantum/'
                if self.sigma_in is not None:
                    folder += 'sigma_in_' + str (self.sigma_in).replace ('.', '_') + '/'
                self._gamma = np.load (folder + GAMMA_FILE)
            except FileNotFoundError as e:
                print(e)

                gamma, scattering_matrix = ballistico.phonons_calculator.calculate_gamma(
                    self.atoms,
                    self.frequencies,
                    self.velocities,
                    self.occupations,
                    self.kpts,
                    self.eigenvectors,
                    self.list_of_index,
                    self.finite_difference.third_order,
                    self.sigma_in,
                    self.broadening_shape,
                    self.energy_threshold
                )
                self.scattering_matrix = scattering_matrix[0] + scattering_matrix[1]
                self.gamma = gamma[0] + gamma[1]

        return self._gamma

    @gamma.setter
    def gamma(self, new_gamma):
        if self.is_persistency_enabled:
            folder = self.folder_name
            folder += '/' + str (self.temperature) + '/'
            if self.is_classic:
                folder += 'classic/'
            else:
                folder += 'quantum/'
            if self.sigma_in is not None:
                folder += 'sigma_in_' + str (self.sigma_in).replace ('.', '_') + '/'
            np.save (folder + GAMMA_FILE, new_gamma)
        self._gamma = new_gamma

    @property
    def scattering_matrix(self):
        return self._scattering_matrix

    @scattering_matrix.getter
    def scattering_matrix(self):
        if self._scattering_matrix is None and self.is_persistency_enabled:
            try:
                folder = self.folder_name
                folder += '/' + str(self.temperature) + '/'
                if self.is_classic:
                    folder += 'classic/'
                else:
                    folder += 'quantum/'
                if self.sigma_in is not None:
                    folder += 'sigma_in_' + str (self.sigma_in).replace ('.', '_') + '/'
                self._scattering_matrix = np.load (folder + SCATTERING_MATRIX_FILE)
            except FileNotFoundError as e:
                print(e)

                gamma, scattering_matrix = ballistico.phonons_calculator.calculate_gamma(
                    self.atoms,
                    self.frequencies,
                    self.velocities,
                    self.occupations,
                    self.kpts,
                    self.eigenvectors,
                    self.list_of_index,
                    self.finite_difference.third_order,
                    self.sigma_in,
                    self.broadening_shape,
                    self.energy_threshold
                )
                self.scattering_matrix = scattering_matrix[0] + scattering_matrix[1]
                self.gamma = gamma[0] + gamma[1]
        return self._scattering_matrix

    @scattering_matrix.setter
    def scattering_matrix(self, new_scattering_matrix):
        if self.is_persistency_enabled:
            folder = self.folder_name
            folder += '/' + str(self.temperature) + '/'
            if self.is_classic:
                folder += 'classic/'
            else:
                folder += 'quantum/'
            if self.sigma_in is not None:
                folder += 'sigma_in_' + str (self.sigma_in).replace ('.', '_') + '/'
            np.save (folder + SCATTERING_MATRIX_FILE, new_scattering_matrix)
        self._scattering_matrix = new_scattering_matrix

    @property
    def dos(self):
        return self._dos

    @dos.getter
    def dos(self):
        if self._dos is None and self.is_persistency_enabled:
            try:
                folder = self.folder_name
                folder += '/'
                self._dos = np.load (folder + DOS_FILE)
            except FileNotFoundError as e:
                print(e)
                dos = ballistico.phonons_calculator.calculate_density_of_states(
                    self.frequencies,
                    self.kpts
                )
                self.dos = dos

        return self._dos

    @dos.setter
    def dos(self, new_dos):
        if self.is_persistency_enabled:
            folder = self.folder_name
            folder += '/'
            np.save (folder + DOS_FILE, new_dos)
        self._dos = new_dos

    @property
    def occupations(self):
        return self._occupations

    @occupations.getter
    def occupations(self):
        if self._occupations is None and self.is_persistency_enabled:
            try:
                folder = self.folder_name
                folder += '/' + str(self.temperature) + '/'
                if self.is_classic:
                    folder += 'classic/'
                else:
                    folder += 'quantum/'
                self._occupations = np.load (folder + OCCUPATIONS_FILE)
            except FileNotFoundError as e:
                print(e)
        if self._occupations is None:
            frequencies = self.frequencies
            
            kelvinoverthz = units.kB / units.J / (2 * np.pi * units._hbar) * 1e-12
            temp = self.temperature * kelvinoverthz
            density = np.zeros_like(frequencies)
            physical_modes = frequencies > self.energy_threshold

            if self.is_classic is False:
                density[physical_modes] = 1. / (np.exp(frequencies[physical_modes] / temp) - 1.)
            else:
                density[physical_modes] = temp / frequencies[physical_modes]
            self.occupations = density
        return self._occupations

    @occupations.setter
    def occupations(self, new_occupations):
        if self.is_persistency_enabled:
            folder = self.folder_name
            folder += '/' + str(self.temperature) + '/'
            if self.is_classic:
                folder += 'classic/'
            else:
                folder += 'quantum/'
            np.save (folder + OCCUPATIONS_FILE, new_occupations)
        self._occupations = new_occupations

    @property
    def k_points(self):
        return self._k_points

    @k_points.getter
    def k_points(self):
        if self._k_points is None and self.is_persistency_enabled:
            try:
                folder = self.folder_name
                folder += '/'
                self._k_points = np.load (folder + K_POINTS_FILE)
            except FileNotFoundError as e:
                print(e)
        if self._k_points is None:
            k_size = self.kpts
            n_k_points = np.prod (k_size)
            k_points = np.zeros ((n_k_points, 3))
            for index_k in range (n_k_points):
                k_points[index_k] = np.unravel_index (index_k, k_size, order='C') / k_size
            self.k_points = k_points
        return self._k_points

    @k_points.setter
    def k_points(self, new_k_points):
        if self.is_persistency_enabled:
            folder = self.folder_name
            folder += '/'
            np.save (folder + K_POINTS_FILE, new_k_points)
        self._k_points = new_k_points

    @property
    def c_v(self):
        return self._c_v

    @c_v.getter
    def c_v(self):
        if self._c_v is None and self.is_persistency_enabled:
            try:
                folder = self.folder_name
                folder += '/' + str(self.temperature) + '/'
                if self.is_classic:
                    folder += 'classic/'
                else:
                    folder += 'quantum/'
                self._c_v = np.load (folder + C_V_FILE)
            except FileNotFoundError as e:
                print(e)
        if self._c_v is None:
            frequencies = self.frequencies
            c_v = np.zeros_like (frequencies)
            physical_modes = frequencies > self.energy_threshold
            kelvinoverjoule = units.kB / units.J
            kelvinoverthz = units.kB / units.J / (2 * np.pi * units._hbar) * 1e-12
            temperature = self.temperature * kelvinoverthz

            if (self.is_classic):
                c_v[physical_modes] = kelvinoverjoule
            else:
                f_be = self.occupations
                c_v[physical_modes] = kelvinoverjoule * f_be[physical_modes] * (f_be[physical_modes] + 1) * self.frequencies[physical_modes] ** 2 / \
                         (temperature ** 2)
            self.c_v = c_v * 1e21
        return self._c_v

    @c_v.setter
    def c_v(self, new_c_v):
        if self.is_persistency_enabled:
            folder = self.folder_name
            folder += '/' + str(self.temperature) + '/'
            if self.is_classic:
                folder += 'classic/'
            else:
                folder += 'quantum/'
            np.save (folder + C_V_FILE, new_c_v)
        self._c_v = new_c_v
        
    def __apply_boundary_with_cell(self, cell, cellinv, dxij):
        # exploit periodicity to calculate the shortest distance, which may not be the one we have
        sxij = dxij.dot(cellinv)
        sxij = sxij - np.round(sxij)
        dxij = sxij.dot(cell)
        return dxij

    def save_csv_data(self):
        frequencies = self.frequencies
        lifetime = 1. / self.gamma
        n_modes = frequencies.shape[1]
        if self.is_classic:
            filename = "data_classic"
        else:
            filename = "data_quantum"
        filename = filename + '_' + str (self.temperature)
        filename = filename + ".csv"

        filename = self.folder_name + filename
        print('saving ' + filename)
        with open (filename, "w") as csv:
            str_to_write = 'k_x,k_y,k_z,'
            for i in range (n_modes):
                str_to_write += 'frequencies_' + str (i) + ' (THz),'
            for i in range (n_modes):
                str_to_write += 'tau_' + str (i) + ' (ps),'
            for alpha in range (3):
                coord = 'x'
                if alpha == 1:
                    coord = 'y'
                if alpha == 2:
                    coord = 'z'

                for i in range (n_modes):
                    str_to_write += 'v^' + coord + '_' + str (i) + ' (km/s),'
            str_to_write += '\n'
            csv.write (str_to_write)
            velocities = self.velocities.reshape((np.prod(self.kpts), n_modes, 3), order='C')
            for k in range (self.q_points ().shape[0]):
                str_to_write = str (self.q_points ()[k, 0]) + ',' + str (self.q_points ()[k, 1]) + ',' + str (
                    self.q_points ()[k, 2]) + ','
                for i in range (n_modes):
                    str_to_write += str(self.energies[k, i] / (2 * np.pi)) + ','
                for i in range (n_modes):
                    str_to_write += str(lifetime[k, i]) + ','

                for alpha in range(3):
                    for i in range(n_modes):
                        str_to_write += str(velocities[k, i, alpha]) + ','
                str_to_write += '\n'
                csv.write(str_to_write)

    def second_quantities_k_list(self, klist):
        return ballistico.phonons_calculator.calculate_second_k_list(
            klist,
            self.atoms,
            self.finite_difference.second_order,
            self.list_of_index,
<<<<<<< HEAD
            self.replicated_cell,
=======
            self.finite_difference.replicated_atoms,
>>>>>>> e55ad037
            self.energy_threshold)<|MERGE_RESOLUTION|>--- conflicted
+++ resolved
@@ -74,22 +74,15 @@
         else:
             self.gamma_cutoff = GAMMA_CUTOFF
             
-<<<<<<< HEAD
         self.replicated_cell = self.finite_difference.replicated_atoms.cell
         replicated_cell_inv = np.linalg.inv(self.replicated_cell)
         replicated_atoms_positions = (self.__apply_boundary_with_cell(self.replicated_cell, replicated_cell_inv, self.finite_difference.replicated_atoms.positions))
 
-=======
->>>>>>> e55ad037
         n_replicas = np.prod (self.finite_difference.supercell)
         atoms = self.finite_difference.atoms
         n_unit_atoms = self.finite_difference.atoms.positions.shape[0]
         list_of_replicas = (
-<<<<<<< HEAD
                 replicated_atoms_positions.reshape ((n_replicas, n_unit_atoms, 3)) -
-=======
-                self.finite_difference.replicated_atoms.positions.reshape ((n_replicas, n_unit_atoms, 3)) - 
->>>>>>> e55ad037
                 atoms.positions[np.newaxis, :, :])
         self.list_of_index = list_of_replicas[:, 0, :]
 
@@ -112,11 +105,7 @@
                     self.atoms,
                     self.finite_difference.second_order,
                     self.list_of_index,
-<<<<<<< HEAD
                     self.replicated_cell,
-=======
-                    self.finite_difference.replicated_atoms,
->>>>>>> e55ad037
                     self.energy_threshold)
                 self.frequencies = frequencies
                 self.eigenvalues = eigenvalues
@@ -151,11 +140,7 @@
                     self.atoms,
                     self.finite_difference.second_order,
                     self.list_of_index,
-<<<<<<< HEAD
                     self.replicated_cell,
-=======
-                    self.finite_difference.replicated_atoms,
->>>>>>> e55ad037
                     self.energy_threshold)
                 self.frequencies = frequencies
                 self.eigenvalues = eigenvalues
@@ -212,11 +197,7 @@
                     self.atoms,
                     self.finite_difference.second_order,
                     self.list_of_index,
-<<<<<<< HEAD
                     self.replicated_cell,
-=======
-                    self.finite_difference.replicated_atoms,
->>>>>>> e55ad037
                     self.energy_threshold)
                 self.frequencies = frequencies
                 self.eigenvalues = eigenvalues
@@ -311,7 +292,7 @@
                     self.occupations,
                     self.kpts,
                     self.eigenvectors,
-                    self.list_of_index,
+                    self.finite_difference.list_of_index,
                     self.finite_difference.third_order,
                     self.sigma_in,
                     self.broadening_shape,
@@ -542,9 +523,5 @@
             self.atoms,
             self.finite_difference.second_order,
             self.list_of_index,
-<<<<<<< HEAD
             self.replicated_cell,
-=======
-            self.finite_difference.replicated_atoms,
->>>>>>> e55ad037
             self.energy_threshold)