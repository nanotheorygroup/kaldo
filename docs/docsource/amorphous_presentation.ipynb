{
  "nbformat": 4,
  "nbformat_minor": 0,
  "metadata": {
    "colab": {
      "provenance": []
    },
    "kernelspec": {
      "name": "python3",
      "display_name": "Python 3"
    },
    "language_info": {
      "name": "python"
    },
    "accelerator": "GPU",
    "gpuClass": "standard"
  },
  "cells": [
    {
      "cell_type": "markdown",
      "source": [
        "This notebook can be run on Google Colab.\n",
        "\n",
        "[![Open in Colab](https://colab.research.google.com/assets/colab-badge.svg)](https://colab.research.google.com/github/nanotheorygroup/kaldo/blob/master/docs/docsource/crystal_presentation.ipynb)\n",
        "\n",
        "In Colab, you can enable the GPU acceleration from `Edit` > `Notebook Settings` > `Accelerator` > `GPU`.\n",
        "\n",
        "In Colab, you can enable the TPU acceleration from `Edit` > `Notebook Settings` > `Accelerator` > `TPU`."
      ],
      "metadata": {
        "id": "syFWKP6m_eoB"
      }
    },
    {
      "cell_type": "markdown",
      "source": [
        "# Amorphous silicon tutorial\n",
        "\n",
        "## Complie [LAMMPS](https://github.com/lammps/lammps) as shared-library of python ($\\sim$ 8 min)"
      ],
      "metadata": {
        "id": "JcTIeInI_kff"
      }
    },
    {
      "cell_type": "code",
      "execution_count": null,
      "metadata": {
        "id": "R9inKEBR-w1Q"
      },
      "outputs": [],
      "source": [
        "%%capture\n",
        "# Sudo apt-get softwares\n",
        "! apt-get update\n",
<<<<<<< HEAD
        "! apt install -y cmake build-essential git ccache openmpi-bin libopenmpi-dev python3.8-venv\n",
=======
        "! apt install -y cmake build-essential git ccache openmpi-bin libopenmpi-dev python3.10-venv\n",
>>>>>>> 437b41e1
        "! echo \"Sudo apt-get finishes!\"\n",
        "\n",
        "# Upgrade python packages\n",
        "! pip install --upgrade pip\n",
        "! pip install numpy torch scipy virtualenv psutil pandas tabulate mpi4py Cython\n",
        "! echo \"Python packages installation finishes!\"\n",
        "\n",
        "# Build lammps with cmake\n",
        "%cd /content\n",
        "!rm -rf lammps\n",
        "! wget https://download.lammps.org/tars/lammps-4May2022.tar.gz\n",
        "! tar xzvf lammps-4May2022.tar.gz\n",
        "! mv lammps-4May2022 lammps\n",
        "%cd /content/lammps\n",
        "! rm -rf build\n",
        "! mkdir build\n",
        "%cd build\n",
        "! cmake ../cmake -DLAMMPS_EXCEPTIONS=yes \\\n",
        "               -DBUILD_SHARED_LIBS=yes \\\n",
        "               -DMLIAP_ENABLE_PYTHON=yes \\\n",
        "               -DPKG_PYTHON=yes \\\n",
        "               -DPKG_MANYBODY=yes \\\n",
        "               -DPKG_KSPACE=yes \\\n",
        "               -DPKG_PHONON=yes \\\n",
        "               -DPYTHON_EXECUTABLE:FILEPATH=`which python`\n",
        "\n",
        "# Complie lammps as share-libary of python\n",
        "! make -j 2\n",
        "! make install-python\n",
        "! echo \"LAMMPS compilation done!\"\n",
        "\n",
        "# Redirect back to main folder\n",
        "%cd /content/"
      ]
    },
    {
      "cell_type": "markdown",
      "source": [
        "## Remote fetch  and install source code from Github"
      ],
      "metadata": {
        "id": "PEkjhpcF_z4G"
      }
    },
    {
      "cell_type": "code",
      "source": [
<<<<<<< HEAD
        "%%capture\n",
=======
	"! git lfs install --skip-repo --skip-smudge\n",
>>>>>>> 437b41e1
        "! pip install git+https://github.com/nanotheorygroup/kaldo"
      ],
      "metadata": {
        "id": "Py4sAQQe_0FG"
      },
      "execution_count": null,
      "outputs": []
    },
    {
      "cell_type": "markdown",
      "source": [
        "## Fetch supplyment data remotely"
      ],
      "metadata": {
        "id": "qcMNDVbc_1v2"
      }
    },
    {
      "cell_type": "code",
      "source": [
        "# Remote fetch kaldo resources from drop box\n",
        "! wget https://www.dropbox.com/s/bvw0qcxy397g25q/kaldo_resources.zip?dl=0\n",
        "! mv kaldo_resources.zip?dl=0 kaldo_resources.zip\n",
        "! unzip kaldo_resources.zip\n",
        "\n",
        "# Unzip files\n",
        "! unzip forcefields.zip\n",
        "! unzip structure_a_si_512.zip\n",
        "\n",
        "# Clean workspace\n",
        "! rm -r forcefields.zip\n",
        "! rm -r structure_a_si_512.zip\n",
        "! rm -r kaldo_resources.zip"
      ],
      "metadata": {
        "id": "IB5XSmCO_3zd"
      },
      "execution_count": null,
      "outputs": []
    },
    {
      "cell_type": "markdown",
      "source": [
        "## Thermal transport simulation for Amorphous-Silicon (a-Si)"
      ],
      "metadata": {
        "id": "elAQwoOqABm3"
      }
    },
    {
      "cell_type": "code",
      "source": [
        "from kaldo.forceconstants import ForceConstants\n",
        "\n",
        "# Read amporphous silicon with eskm format\n",
        "forceconstants = ForceConstants.from_folder(folder='structure_a_si_512', format='eskm')"
      ],
      "metadata": {
        "id": "aako_THWABwd"
      },
      "execution_count": null,
      "outputs": []
    },
    {
      "cell_type": "markdown",
      "source": [
        "### Create phonons object\n"
      ],
      "metadata": {
        "id": "xr4BVk4MADDe"
      }
    },
    {
      "cell_type": "code",
      "source": [
        "from kaldo.phonons import Phonons\n",
        "\n",
        "# Create a phonon object\n",
        "# is_classic flag can be true or false, as\n",
        "# well as 0 (quantum) or 1 (classic)\n",
        "phonons = Phonons (forceconstants=forceconstants,\n",
        "                   is_classic=0,\n",
        "                   temperature=300,\n",
        "                   folder='si-amorphous',\n",
        "                   third_bandwidth=0.05/4.135,\n",
        "                   broadening_shape='triangle',\n",
        "                   storage='numpy')"
      ],
      "metadata": {
        "id": "I5rDTAerAEN3"
      },
      "execution_count": null,
      "outputs": []
    },
    {
      "cell_type": "markdown",
      "source": [
        "### Access and visualize properties calculated during simulations"
      ],
      "metadata": {
        "id": "A5Xe1oj3AFs3"
      }
    },
    {
      "cell_type": "code",
      "source": [
        "import matplotlib.pyplot as plt\n",
        "plt.style.use('seaborn-poster')\n",
        "\n",
        "# Direct access to properties\n",
        "# calculated during the simulation\n",
        "frequency = phonons.frequency.flatten(order='C')\n",
        "bandwidth = phonons.bandwidth.flatten(order='C')\n",
        "\n",
        "# Plot phonon bandwidth vs frequency\n",
        "print('\\n')\n",
        "plt.plot(frequency[3:],bandwidth[3:],'.',markersize=10,label= 'broadening shape: ' + str(phonons.broadening_shape))\n",
        "plt.ylabel('$\\Gamma$ (THz)', fontsize=25, fontweight='bold')\n",
        "plt.xlabel(\"$\\\\nu$ (THz)\", fontsize=25, fontweight='bold')\n",
        "plt.ylim([bandwidth.min(), bandwidth.max()])\n",
        "plt.legend(loc=2,frameon = False)\n",
        "plt.show()\n",
        "\n",
        "phase_space = phonons.phase_space.flatten(order='C')\n",
        "\n",
        "# Plot phase space vs frequency\n",
        "print('\\n')\n",
        "plt.figure()\n",
        "plt.plot(frequency[3:], phase_space[3:], '.', markersize=10)\n",
        "plt.ylabel (\"Phase space\", fontsize=25, fontweight='bold')\n",
        "plt.xlabel(\"$\\\\nu$ (THz)\", fontsize=25, fontweight='bold')\n",
        "plt.show()\n"
      ],
      "metadata": {
        "id": "olUsoHlRAG41"
      },
      "execution_count": null,
      "outputs": []
    },
    {
      "cell_type": "markdown",
      "source": [
        "### Calculate and visualize $\\kappa_{per \\ mode}$ and $\\kappa_{cum}$"
      ],
      "metadata": {
        "id": "jtiSfn6AAJqH"
      }
    },
    {
      "cell_type": "code",
      "source": [
        "from kaldo.conductivity import Conductivity\n",
        "from kaldo.controllers import plotter\n",
        "import numpy as np\n",
        "\n",
        "# Compute conductivity with per phonon mode basis using qhgk method\n",
        "kappa_qhgk_per_mode = np.einsum('maa->m',1/3*Conductivity(phonons=phonons, method='qhgk',n_iterations=20).conductivity)\n",
        "\n",
        "# Compute cumulative conductivity by frequency with qhgk method\n",
        "kappa_qhgk_cum_freq = plotter.cumulative_cond_cal(phonons.frequency,Conductivity(phonons=phonons, method='qhgk').conductivity,phonons.n_phonons)\n",
        "\n",
        "print('\\n')\n",
        "\n",
        "# Visualize the per mode conductivity vs frequency\n",
        "plt.figure()\n",
        "plt.plot(frequency[3:],kappa_qhgk_per_mode[3:],'.',label='QHGK',ms=8)\n",
        "plt.xlabel (\"$\\\\nu$ (THz)\", fontsize=25, fontweight='bold')\n",
        "plt.ylabel(r'$\\kappa(W/m/K)$', fontsize=25, fontweight='bold')\n",
        "plt.legend(loc=1,frameon=False)\n",
        "plt.show()\n",
        "\n",
        "print('\\n')\n",
        "\n",
        "# Visualize the cumulative conductivity vs frequency\n",
        "plt.figure()\n",
        "plt.plot(frequency[3:],kappa_qhgk_cum_freq[3:],'.',label='QHGK',ms=8)\n",
        "plt.xlabel (\"$\\\\nu$ (THz)\", fontsize=25, fontweight='bold')\n",
        "plt.ylabel(r'$\\kappa_{cum}(W/m/K)$', fontsize=25, fontweight='bold')\n",
        "plt.legend(loc=4,frameon=False)\n",
        "plt.grid()\n",
        "plt.show()\n",
        "\n",
        "# Please check out amorphous_silicon_Tersoff_LAMMPS in the example folder for more detail."
      ],
      "metadata": {
        "id": "uVcoDXswAK-2"
      },
      "execution_count": null,
      "outputs": []
    }
  ]
}<|MERGE_RESOLUTION|>--- conflicted
+++ resolved
@@ -53,11 +53,7 @@
         "%%capture\n",
         "# Sudo apt-get softwares\n",
         "! apt-get update\n",
-<<<<<<< HEAD
-        "! apt install -y cmake build-essential git ccache openmpi-bin libopenmpi-dev python3.8-venv\n",
-=======
         "! apt install -y cmake build-essential git ccache openmpi-bin libopenmpi-dev python3.10-venv\n",
->>>>>>> 437b41e1
         "! echo \"Sudo apt-get finishes!\"\n",
         "\n",
         "# Upgrade python packages\n",
@@ -105,11 +101,7 @@
     {
       "cell_type": "code",
       "source": [
-<<<<<<< HEAD
-        "%%capture\n",
-=======
 	"! git lfs install --skip-repo --skip-smudge\n",
->>>>>>> 437b41e1
         "! pip install git+https://github.com/nanotheorygroup/kaldo"
       ],
       "metadata": {
