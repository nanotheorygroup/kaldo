{
 "cells": [
  {
   "cell_type": "markdown",
   "metadata": {
    "id": "syFWKP6m_eoB"
   },
   "source": [
    "This notebook can be run on Google Colab.\n",
    " \n",
    "[![Open in Colab](https://colab.research.google.com/assets/colab-badge.svg)](https://colab.research.google.com/github/nanotheorygroup/kaldo/blob/master/docs/docsource/amorphous_presentation.ipynb)\n",
    "\n",
    "\n",
    "\n",
    "In Colab, you can enable the GPU acceleration from `Edit` > `Notebook Settings` > `Accelerator` > `GPU`."
   ]
  },
<<<<<<< HEAD
  {
   "cell_type": "markdown",
   "metadata": {
    "id": "JcTIeInI_kff"
   },
   "source": [
    "# Amorphous silicon tutorial\n",
    "\n",
    "## Complie [LAMMPS](https://github.com/lammps/lammps) as shared-library of python ($\\sim$ 8 min)"
   ]
  },
  {
   "cell_type": "code",
   "execution_count": null,
   "metadata": {
    "id": "R9inKEBR-w1Q"
   },
   "outputs": [],
   "source": [
    "# Sudo apt-get softwares\n",
    "! apt-get update\n",
    "! apt install -y cmake build-essential git ccache openmpi-bin libopenmpi-dev python3.7-venv\n",
    "! echo \"Sudo apt-get finishes!\"\n",
    "\n",
    "# Upgrade python packages\n",
    "! pip install --upgrade pip\n",
    "! pip install numpy torch scipy virtualenv psutil pandas tabulate mpi4py Cython sklearn\n",
    "! echo \"Python packages installation finishes!\"\n",
    "\n",
    "# Build lammps with cmake\n",
    "%cd /content\n",
    "!rm -rf lammps\n",
    "! git clone https://github.com/lammps/lammps.git lammps\n",
    "%cd /content/lammps\n",
    "! rm -rf build\n",
    "! mkdir build\n",
    "%cd build\n",
    "! cmake ../cmake -DLAMMPS_EXCEPTIONS=yes \\\n",
    "               -DBUILD_SHARED_LIBS=yes \\\n",
    "               -DMLIAP_ENABLE_PYTHON=yes \\\n",
    "               -DPKG_PYTHON=yes \\\n",
    "               -DPKG_MANYBODY=yes \\\n",
    "               -DPKG_KSPACE=yes \\\n",
    "               -DPKG_PHONON=yes \\\n",
    "               -DPYTHON_EXECUTABLE:FILEPATH=`which python`\n",
    "\n",
    "# Complie lammps as share-libary of python\n",
    "! make -j 2\n",
    "! make install-python\n",
    "! echo \"LAMMPS compilation done!\"\n",
    "\n",
    "# Redirect back to main folder\n",
    "%cd /content/"
   ]
  },
  {
   "cell_type": "markdown",
   "metadata": {
    "id": "PEkjhpcF_z4G"
   },
   "source": [
    "## Remote fetch  and install source code from Github"
   ]
  },
  {
   "cell_type": "code",
   "execution_count": null,
   "metadata": {
    "id": "Py4sAQQe_0FG"
   },
   "outputs": [],
   "source": [
    "! pip install git+https://github.com/nanotheorygroup/kaldo"
   ]
  },
  {
   "cell_type": "markdown",
   "metadata": {
    "id": "qcMNDVbc_1v2"
   },
   "source": [
    "## Fetch supplyment data remotely"
   ]
  },
  {
   "cell_type": "code",
   "execution_count": null,
   "metadata": {
    "id": "IB5XSmCO_3zd"
   },
   "outputs": [],
   "source": [
    "# Remote fetch kaldo resources from drop box\n",
    "! wget https://www.dropbox.com/s/bvw0qcxy397g25q/kaldo_resources.zip\n",
    "! unzip kaldo_resources.zip\n",
    "\n",
    "# Unzip files\n",
    "! unzip forcefields.zip\n",
    "! unzip structure_a_si_512.zip\n",
    "\n",
    "# Clean workspace\n",
    "! rm -r forcefields.zip\n",
    "! rm -r structure_a_si_512.zip\n",
    "! rm -r kaldo_resources.zip"
   ]
  },
  {
   "cell_type": "markdown",
   "metadata": {
    "id": "elAQwoOqABm3"
   },
   "source": [
    "## Thermal transport simulation for Amorphous-Silicon (a-Si)"
   ]
  },
  {
   "cell_type": "code",
   "execution_count": null,
   "metadata": {
    "id": "aako_THWABwd"
   },
   "outputs": [],
   "source": [
    "from kaldo.forceconstants import ForceConstants\n",
    "\n",
    "# Read amporphous silicon with eskm format\n",
    "forceconstants = ForceConstants.from_folder(folder='structure_a_si_512', format='eskm')"
   ]
  },
  {
   "cell_type": "markdown",
   "metadata": {
    "id": "xr4BVk4MADDe"
   },
   "source": [
    "### Create phonons object\n"
   ]
  },
  {
   "cell_type": "code",
   "execution_count": 5,
   "metadata": {
    "id": "I5rDTAerAEN3"
   },
   "outputs": [],
   "source": [
    "from kaldo.phonons import Phonons\n",
    "\n",
    "# Create a phonon object\n",
    "# is_classic flag can be true or false, as\n",
    "# well as 0 (quantum) or 1 (classic)\n",
    "phonons = Phonons (forceconstants=forceconstants,\n",
    "                   is_classic=0,\n",
    "                   temperature=300,\n",
    "                   folder='si-amorphous',\n",
    "                   third_bandwidth=0.05/4.135,\n",
    "                   broadening_shape='triangle',\n",
    "                   storage='numpy')"
   ]
  },
  {
   "cell_type": "markdown",
   "metadata": {
    "id": "A5Xe1oj3AFs3"
   },
   "source": [
    "### Access and visualize properties calculated during simulations"
   ]
  },
  {
   "cell_type": "code",
   "execution_count": null,
   "metadata": {
    "id": "olUsoHlRAG41"
   },
   "outputs": [],
   "source": [
    "import matplotlib.pyplot as plt\n",
    "plt.style.use('seaborn-poster')\n",
    "\n",
    "# Direct access to properties\n",
    "# calculated during the simulation\n",
    "frequency = phonons.frequency.flatten(order='C')\n",
    "bandwidth = phonons.bandwidth.flatten(order='C')\n",
    "\n",
    "# Plot phonon bandwidth vs frequency\n",
    "print('\\n')\n",
    "plt.plot(frequency[3:],bandwidth[3:],'.',markersize=10,label= 'broadening shape: ' + str(phonons.broadening_shape))\n",
    "plt.ylabel('$\\Gamma$ (THz)', fontsize=25, fontweight='bold')\n",
    "plt.xlabel(\"$\\\\nu$ (THz)\", fontsize=25, fontweight='bold')\n",
    "plt.ylim([bandwidth.min(), bandwidth.max()])\n",
    "plt.legend(loc=2,frameon = False)\n",
    "plt.show()\n",
    "\n",
    "phase_space = phonons.phase_space.flatten(order='C')\n",
    "\n",
    "# Plot phase space vs frequency\n",
    "print('\\n')\n",
    "plt.figure()\n",
    "plt.plot(frequency[3:], phase_space[3:], '.', markersize=10)\n",
    "plt.ylabel (\"Phase space\", fontsize=25, fontweight='bold')\n",
    "plt.xlabel(\"$\\\\nu$ (THz)\", fontsize=25, fontweight='bold')\n",
    "plt.show()\n"
   ]
  },
  {
   "cell_type": "markdown",
   "metadata": {
    "id": "jtiSfn6AAJqH"
   },
   "source": [
    "### Calculate and visualize $\\kappa_{per \\ mode}$ and $\\kappa_{cum}$"
   ]
  },
  {
   "cell_type": "code",
   "execution_count": null,
   "metadata": {
    "id": "uVcoDXswAK-2"
   },
   "outputs": [],
   "source": [
    "from kaldo.conductivity import Conductivity\n",
    "from kaldo.controllers import plotter\n",
    "import numpy as np\n",
    "\n",
    "# Compute conductivity with per phonon mode basis using qhgk method\n",
    "kappa_qhgk_per_mode = np.einsum('maa->m',1/3*Conductivity(phonons=phonons, method='qhgk',n_iterations=20).conductivity)\n",
    "\n",
    "# Compute cumulative conductivity by frequency with qhgk method\n",
    "kappa_qhgk_cum_freq = plotter.cumulative_cond_cal(phonons.frequency,Conductivity(phonons=phonons, method='qhgk').conductivity,phonons.n_phonons)\n",
    "\n",
    "print('\\n')\n",
    "\n",
    "# Visualize the per mode conductivity vs frequency\n",
    "plt.figure()\n",
    "plt.plot(frequency[3:],kappa_qhgk_per_mode[3:],'.',label='QHGK',ms=8)\n",
    "plt.xlabel (\"$\\\\nu$ (Thz)\", fontsize=25, fontweight='bold')\n",
    "plt.ylabel(r'$\\kappa(W/m/K)$', fontsize=25, fontweight='bold')\n",
    "plt.legend(loc=1,frameon=False)\n",
    "plt.show()\n",
    "\n",
    "print('\\n')\n",
    "\n",
    "# Visualize the cumulative conductivity vs frequency\n",
    "plt.figure()\n",
    "plt.plot(frequency[3:],kappa_qhgk_cum_freq[3:],'.',label='QHGK',ms=8)\n",
    "plt.xlabel (\"$\\\\nu$ (Thz)\", fontsize=25, fontweight='bold')\n",
    "plt.ylabel(r'$\\kappa_{cum}(W/m/K)$', fontsize=25, fontweight='bold')\n",
    "plt.legend(loc=4,frameon=False)\n",
    "plt.grid()\n",
    "plt.show()\n",
    "\n",
    "# Please check out amorphous_silicon_Tersoff_LAMMPS in the example folder for more detail."
   ]
  }
 ],
 "metadata": {
  "accelerator": "GPU",
  "colab": {
   "provenance": []
  },
  "gpuClass": "standard",
  "kernelspec": {
   "display_name": "Python 3 (ipykernel)",
   "language": "python",
   "name": "python3"
  },
  "language_info": {
   "codemirror_mode": {
    "name": "ipython",
    "version": 3
   },
   "file_extension": ".py",
   "mimetype": "text/x-python",
   "name": "python",
   "nbconvert_exporter": "python",
   "pygments_lexer": "ipython3",
   "version": "3.8.16"
  }
 },
 "nbformat": 4,
 "nbformat_minor": 1
=======
  "cells": [
    {
      "cell_type": "markdown",
      "source": [
        "This notebook can be run on Google Colab.\n",
        " \n",
        "[![Open in Colab](https://colab.research.google.com/assets/colab-badge.svg)](https://colab.research.google.com/github/nanotheorygroup/kaldo/blob/master/docs/docsource/amorphous_presentation.ipynb)\n",
        "\n",
        "\n",
        "\n",
        "In Colab, you can enable the GPU acceleration from `Edit` > `Notebook Settings` > `Accelerator` > `GPU`."
      ],
      "metadata": {
        "id": "syFWKP6m_eoB"
      }
    },
    {
      "cell_type": "markdown",
      "source": [
        "# Amorphous silicon tutorial\n",
        "\n",
        "## Complie [LAMMPS](https://github.com/lammps/lammps) as shared-library of python ($\\sim$ 8 min)"
      ],
      "metadata": {
        "id": "JcTIeInI_kff"
      }
    },
    {
      "cell_type": "code",
      "execution_count": null,
      "metadata": {
        "id": "R9inKEBR-w1Q"
      },
      "outputs": [],
      "source": [
        "# Sudo apt-get softwares\n",
        "! apt-get update\n",
        "! apt install -y cmake build-essential git ccache openmpi-bin libopenmpi-dev python3.10-venv\n",
        "! echo \"Sudo apt-get finishes!\"\n",
        "\n",
        "# Upgrade python packages\n",
        "! pip install --upgrade pip\n",
        "! pip install numpy torch scipy virtualenv psutil pandas tabulate mpi4py Cython\n",
        "! echo \"Python packages installation finishes!\"\n",
        "\n",
        "# Build lammps with cmake\n",
        "%cd /content\n",
        "!rm -rf lammps\n",
        "! git clone https://github.com/lammps/lammps.git lammps\n",
        "%cd /content/lammps\n",
        "! rm -rf build\n",
        "! mkdir build\n",
        "%cd build\n",
        "! cmake ../cmake -DLAMMPS_EXCEPTIONS=yes \\\n",
        "               -DBUILD_SHARED_LIBS=yes \\\n",
        "               -DMLIAP_ENABLE_PYTHON=yes \\\n",
        "               -DPKG_PYTHON=yes \\\n",
        "               -DPKG_MANYBODY=yes \\\n",
        "               -DPKG_KSPACE=yes \\\n",
        "               -DPKG_PHONON=yes \\\n",
        "               -DPYTHON_EXECUTABLE:FILEPATH=`which python`\n",
        "\n",
        "# Complie lammps as share-libary of python\n",
        "! make -j 2\n",
        "! make install-python\n",
        "! echo \"LAMMPS compilation done!\"\n",
        "\n",
        "# Redirect back to main folder\n",
        "%cd /content/"
      ]
    },
    {
      "cell_type": "markdown",
      "source": [
        "## Remote fetch  and install source code from Github"
      ],
      "metadata": {
        "id": "PEkjhpcF_z4G"
      }
    },
    {
      "cell_type": "code",
      "source": [
	"! git lfs install --skip-repo --skip-smudge\n",
        "! pip install git+https://github.com/nanotheorygroup/kaldo"
      ],
      "metadata": {
        "id": "Py4sAQQe_0FG"
      },
      "execution_count": null,
      "outputs": []
    },
    {
      "cell_type": "markdown",
      "source": [
        "## Fetch supplyment data remotely"
      ],
      "metadata": {
        "id": "qcMNDVbc_1v2"
      }
    },
    {
      "cell_type": "code",
      "source": [
        "# Remote fetch kaldo resources from drop box\n",
        "! wget https://www.dropbox.com/s/bvw0qcxy397g25q/kaldo_resources.zip?dl=0\n",
        "! mv kaldo_resources.zip?dl=0 kaldo_resources.zip\n",
        "! unzip kaldo_resources.zip\n",
        "\n",
        "# Unzip files\n",
        "! unzip forcefields.zip\n",
        "! unzip structure_a_si_512.zip\n",
        "\n",
        "# Clean workspace\n",
        "! rm -r forcefields.zip\n",
        "! rm -r structure_a_si_512.zip\n",
        "! rm -r kaldo_resources.zip"
      ],
      "metadata": {
        "id": "IB5XSmCO_3zd"
      },
      "execution_count": null,
      "outputs": []
    },
    {
      "cell_type": "markdown",
      "source": [
        "## Thermal transport simulation for Amorphous-Silicon (a-Si)"
      ],
      "metadata": {
        "id": "elAQwoOqABm3"
      }
    },
    {
      "cell_type": "code",
      "source": [
        "from kaldo.forceconstants import ForceConstants\n",
        "\n",
        "# Read amporphous silicon with eskm format\n",
        "forceconstants = ForceConstants.from_folder(folder='structure_a_si_512', format='eskm')"
      ],
      "metadata": {
        "id": "aako_THWABwd"
      },
      "execution_count": null,
      "outputs": []
    },
    {
      "cell_type": "markdown",
      "source": [
        "### Create phonons object\n"
      ],
      "metadata": {
        "id": "xr4BVk4MADDe"
      }
    },
    {
      "cell_type": "code",
      "source": [
        "from kaldo.phonons import Phonons\n",
        "\n",
        "# Create a phonon object\n",
        "# is_classic flag can be true or false, as\n",
        "# well as 0 (quantum) or 1 (classic)\n",
        "phonons = Phonons (forceconstants=forceconstants,\n",
        "                   is_classic=0,\n",
        "                   temperature=300,\n",
        "                   folder='si-amorphous',\n",
        "                   third_bandwidth=0.05/4.135,\n",
        "                   broadening_shape='triangle',\n",
        "                   storage='numpy')"
      ],
      "metadata": {
        "id": "I5rDTAerAEN3"
      },
      "execution_count": 5,
      "outputs": []
    },
    {
      "cell_type": "markdown",
      "source": [
        "### Access and visualize properties calculated during simulations"
      ],
      "metadata": {
        "id": "A5Xe1oj3AFs3"
      }
    },
    {
      "cell_type": "code",
      "source": [
        "import matplotlib.pyplot as plt\n",
        "plt.style.use('seaborn-poster')\n",
        "\n",
        "# Direct access to properties\n",
        "# calculated during the simulation\n",
        "frequency = phonons.frequency.flatten(order='C')\n",
        "bandwidth = phonons.bandwidth.flatten(order='C')\n",
        "\n",
        "# Plot phonon bandwidth vs frequency\n",
        "print('\\n')\n",
        "plt.plot(frequency[3:],bandwidth[3:],'.',markersize=10,label= 'broadening shape: ' + str(phonons.broadening_shape))\n",
        "plt.ylabel('$\\Gamma$ (THz)', fontsize=25, fontweight='bold')\n",
        "plt.xlabel(\"$\\\\nu$ (THz)\", fontsize=25, fontweight='bold')\n",
        "plt.ylim([bandwidth.min(), bandwidth.max()])\n",
        "plt.legend(loc=2,frameon = False)\n",
        "plt.show()\n",
        "\n",
        "phase_space = phonons.phase_space.flatten(order='C')\n",
        "\n",
        "# Plot phase space vs frequency\n",
        "print('\\n')\n",
        "plt.figure()\n",
        "plt.plot(frequency[3:], phase_space[3:], '.', markersize=10)\n",
        "plt.ylabel (\"Phase space\", fontsize=25, fontweight='bold')\n",
        "plt.xlabel(\"$\\\\nu$ (THz)\", fontsize=25, fontweight='bold')\n",
        "plt.show()\n"
      ],
      "metadata": {
        "id": "olUsoHlRAG41"
      },
      "execution_count": null,
      "outputs": []
    },
    {
      "cell_type": "markdown",
      "source": [
        "### Calculate and visualize $\\kappa_{per \\ mode}$ and $\\kappa_{cum}$"
      ],
      "metadata": {
        "id": "jtiSfn6AAJqH"
      }
    },
    {
      "cell_type": "code",
      "source": [
        "from kaldo.conductivity import Conductivity\n",
        "from kaldo.controllers import plotter\n",
        "import numpy as np\n",
        "\n",
        "# Compute conductivity with per phonon mode basis using qhgk method\n",
        "kappa_qhgk_per_mode = np.einsum('maa->m',1/3*Conductivity(phonons=phonons, method='qhgk',n_iterations=20).conductivity)\n",
        "\n",
        "# Compute cumulative conductivity by frequency with qhgk method\n",
        "kappa_qhgk_cum_freq = plotter.cumulative_cond_cal(phonons.frequency,Conductivity(phonons=phonons, method='qhgk').conductivity,phonons.n_phonons)\n",
        "\n",
        "print('\\n')\n",
        "\n",
        "# Visualize the per mode conductivity vs frequency\n",
        "plt.figure()\n",
        "plt.plot(frequency[3:],kappa_qhgk_per_mode[3:],'.',label='QHGK',ms=8)\n",
        "plt.xlabel (\"$\\\\nu$ (THz)\", fontsize=25, fontweight='bold')\n",
        "plt.ylabel(r'$\\kappa(W/m/K)$', fontsize=25, fontweight='bold')\n",
        "plt.legend(loc=1,frameon=False)\n",
        "plt.show()\n",
        "\n",
        "print('\\n')\n",
        "\n",
        "# Visualize the cumulative conductivity vs frequency\n",
        "plt.figure()\n",
        "plt.plot(frequency[3:],kappa_qhgk_cum_freq[3:],'.',label='QHGK',ms=8)\n",
        "plt.xlabel (\"$\\\\nu$ (THz)\", fontsize=25, fontweight='bold')\n",
        "plt.ylabel(r'$\\kappa_{cum}(W/m/K)$', fontsize=25, fontweight='bold')\n",
        "plt.legend(loc=4,frameon=False)\n",
        "plt.grid()\n",
        "plt.show()\n",
        "\n",
        "# Please check out amorphous_silicon_Tersoff_LAMMPS in the example folder for more detail."
      ],
      "metadata": {
        "id": "uVcoDXswAK-2"
      },
      "execution_count": null,
      "outputs": []
    }
  ]
>>>>>>> 437b41e1
}<|MERGE_RESOLUTION|>--- conflicted
+++ resolved
@@ -1,305 +1,20 @@
 {
- "cells": [
-  {
-   "cell_type": "markdown",
-   "metadata": {
-    "id": "syFWKP6m_eoB"
-   },
-   "source": [
-    "This notebook can be run on Google Colab.\n",
-    " \n",
-    "[![Open in Colab](https://colab.research.google.com/assets/colab-badge.svg)](https://colab.research.google.com/github/nanotheorygroup/kaldo/blob/master/docs/docsource/amorphous_presentation.ipynb)\n",
-    "\n",
-    "\n",
-    "\n",
-    "In Colab, you can enable the GPU acceleration from `Edit` > `Notebook Settings` > `Accelerator` > `GPU`."
-   ]
+  "nbformat": 4,
+  "nbformat_minor": 0,
+  "metadata": {
+    "colab": {
+      "provenance": []
+    },
+    "kernelspec": {
+      "name": "python3",
+      "display_name": "Python 3"
+    },
+    "language_info": {
+      "name": "python"
+    },
+    "accelerator": "GPU",
+    "gpuClass": "standard"
   },
-<<<<<<< HEAD
-  {
-   "cell_type": "markdown",
-   "metadata": {
-    "id": "JcTIeInI_kff"
-   },
-   "source": [
-    "# Amorphous silicon tutorial\n",
-    "\n",
-    "## Complie [LAMMPS](https://github.com/lammps/lammps) as shared-library of python ($\\sim$ 8 min)"
-   ]
-  },
-  {
-   "cell_type": "code",
-   "execution_count": null,
-   "metadata": {
-    "id": "R9inKEBR-w1Q"
-   },
-   "outputs": [],
-   "source": [
-    "# Sudo apt-get softwares\n",
-    "! apt-get update\n",
-    "! apt install -y cmake build-essential git ccache openmpi-bin libopenmpi-dev python3.7-venv\n",
-    "! echo \"Sudo apt-get finishes!\"\n",
-    "\n",
-    "# Upgrade python packages\n",
-    "! pip install --upgrade pip\n",
-    "! pip install numpy torch scipy virtualenv psutil pandas tabulate mpi4py Cython sklearn\n",
-    "! echo \"Python packages installation finishes!\"\n",
-    "\n",
-    "# Build lammps with cmake\n",
-    "%cd /content\n",
-    "!rm -rf lammps\n",
-    "! git clone https://github.com/lammps/lammps.git lammps\n",
-    "%cd /content/lammps\n",
-    "! rm -rf build\n",
-    "! mkdir build\n",
-    "%cd build\n",
-    "! cmake ../cmake -DLAMMPS_EXCEPTIONS=yes \\\n",
-    "               -DBUILD_SHARED_LIBS=yes \\\n",
-    "               -DMLIAP_ENABLE_PYTHON=yes \\\n",
-    "               -DPKG_PYTHON=yes \\\n",
-    "               -DPKG_MANYBODY=yes \\\n",
-    "               -DPKG_KSPACE=yes \\\n",
-    "               -DPKG_PHONON=yes \\\n",
-    "               -DPYTHON_EXECUTABLE:FILEPATH=`which python`\n",
-    "\n",
-    "# Complie lammps as share-libary of python\n",
-    "! make -j 2\n",
-    "! make install-python\n",
-    "! echo \"LAMMPS compilation done!\"\n",
-    "\n",
-    "# Redirect back to main folder\n",
-    "%cd /content/"
-   ]
-  },
-  {
-   "cell_type": "markdown",
-   "metadata": {
-    "id": "PEkjhpcF_z4G"
-   },
-   "source": [
-    "## Remote fetch  and install source code from Github"
-   ]
-  },
-  {
-   "cell_type": "code",
-   "execution_count": null,
-   "metadata": {
-    "id": "Py4sAQQe_0FG"
-   },
-   "outputs": [],
-   "source": [
-    "! pip install git+https://github.com/nanotheorygroup/kaldo"
-   ]
-  },
-  {
-   "cell_type": "markdown",
-   "metadata": {
-    "id": "qcMNDVbc_1v2"
-   },
-   "source": [
-    "## Fetch supplyment data remotely"
-   ]
-  },
-  {
-   "cell_type": "code",
-   "execution_count": null,
-   "metadata": {
-    "id": "IB5XSmCO_3zd"
-   },
-   "outputs": [],
-   "source": [
-    "# Remote fetch kaldo resources from drop box\n",
-    "! wget https://www.dropbox.com/s/bvw0qcxy397g25q/kaldo_resources.zip\n",
-    "! unzip kaldo_resources.zip\n",
-    "\n",
-    "# Unzip files\n",
-    "! unzip forcefields.zip\n",
-    "! unzip structure_a_si_512.zip\n",
-    "\n",
-    "# Clean workspace\n",
-    "! rm -r forcefields.zip\n",
-    "! rm -r structure_a_si_512.zip\n",
-    "! rm -r kaldo_resources.zip"
-   ]
-  },
-  {
-   "cell_type": "markdown",
-   "metadata": {
-    "id": "elAQwoOqABm3"
-   },
-   "source": [
-    "## Thermal transport simulation for Amorphous-Silicon (a-Si)"
-   ]
-  },
-  {
-   "cell_type": "code",
-   "execution_count": null,
-   "metadata": {
-    "id": "aako_THWABwd"
-   },
-   "outputs": [],
-   "source": [
-    "from kaldo.forceconstants import ForceConstants\n",
-    "\n",
-    "# Read amporphous silicon with eskm format\n",
-    "forceconstants = ForceConstants.from_folder(folder='structure_a_si_512', format='eskm')"
-   ]
-  },
-  {
-   "cell_type": "markdown",
-   "metadata": {
-    "id": "xr4BVk4MADDe"
-   },
-   "source": [
-    "### Create phonons object\n"
-   ]
-  },
-  {
-   "cell_type": "code",
-   "execution_count": 5,
-   "metadata": {
-    "id": "I5rDTAerAEN3"
-   },
-   "outputs": [],
-   "source": [
-    "from kaldo.phonons import Phonons\n",
-    "\n",
-    "# Create a phonon object\n",
-    "# is_classic flag can be true or false, as\n",
-    "# well as 0 (quantum) or 1 (classic)\n",
-    "phonons = Phonons (forceconstants=forceconstants,\n",
-    "                   is_classic=0,\n",
-    "                   temperature=300,\n",
-    "                   folder='si-amorphous',\n",
-    "                   third_bandwidth=0.05/4.135,\n",
-    "                   broadening_shape='triangle',\n",
-    "                   storage='numpy')"
-   ]
-  },
-  {
-   "cell_type": "markdown",
-   "metadata": {
-    "id": "A5Xe1oj3AFs3"
-   },
-   "source": [
-    "### Access and visualize properties calculated during simulations"
-   ]
-  },
-  {
-   "cell_type": "code",
-   "execution_count": null,
-   "metadata": {
-    "id": "olUsoHlRAG41"
-   },
-   "outputs": [],
-   "source": [
-    "import matplotlib.pyplot as plt\n",
-    "plt.style.use('seaborn-poster')\n",
-    "\n",
-    "# Direct access to properties\n",
-    "# calculated during the simulation\n",
-    "frequency = phonons.frequency.flatten(order='C')\n",
-    "bandwidth = phonons.bandwidth.flatten(order='C')\n",
-    "\n",
-    "# Plot phonon bandwidth vs frequency\n",
-    "print('\\n')\n",
-    "plt.plot(frequency[3:],bandwidth[3:],'.',markersize=10,label= 'broadening shape: ' + str(phonons.broadening_shape))\n",
-    "plt.ylabel('$\\Gamma$ (THz)', fontsize=25, fontweight='bold')\n",
-    "plt.xlabel(\"$\\\\nu$ (THz)\", fontsize=25, fontweight='bold')\n",
-    "plt.ylim([bandwidth.min(), bandwidth.max()])\n",
-    "plt.legend(loc=2,frameon = False)\n",
-    "plt.show()\n",
-    "\n",
-    "phase_space = phonons.phase_space.flatten(order='C')\n",
-    "\n",
-    "# Plot phase space vs frequency\n",
-    "print('\\n')\n",
-    "plt.figure()\n",
-    "plt.plot(frequency[3:], phase_space[3:], '.', markersize=10)\n",
-    "plt.ylabel (\"Phase space\", fontsize=25, fontweight='bold')\n",
-    "plt.xlabel(\"$\\\\nu$ (THz)\", fontsize=25, fontweight='bold')\n",
-    "plt.show()\n"
-   ]
-  },
-  {
-   "cell_type": "markdown",
-   "metadata": {
-    "id": "jtiSfn6AAJqH"
-   },
-   "source": [
-    "### Calculate and visualize $\\kappa_{per \\ mode}$ and $\\kappa_{cum}$"
-   ]
-  },
-  {
-   "cell_type": "code",
-   "execution_count": null,
-   "metadata": {
-    "id": "uVcoDXswAK-2"
-   },
-   "outputs": [],
-   "source": [
-    "from kaldo.conductivity import Conductivity\n",
-    "from kaldo.controllers import plotter\n",
-    "import numpy as np\n",
-    "\n",
-    "# Compute conductivity with per phonon mode basis using qhgk method\n",
-    "kappa_qhgk_per_mode = np.einsum('maa->m',1/3*Conductivity(phonons=phonons, method='qhgk',n_iterations=20).conductivity)\n",
-    "\n",
-    "# Compute cumulative conductivity by frequency with qhgk method\n",
-    "kappa_qhgk_cum_freq = plotter.cumulative_cond_cal(phonons.frequency,Conductivity(phonons=phonons, method='qhgk').conductivity,phonons.n_phonons)\n",
-    "\n",
-    "print('\\n')\n",
-    "\n",
-    "# Visualize the per mode conductivity vs frequency\n",
-    "plt.figure()\n",
-    "plt.plot(frequency[3:],kappa_qhgk_per_mode[3:],'.',label='QHGK',ms=8)\n",
-    "plt.xlabel (\"$\\\\nu$ (Thz)\", fontsize=25, fontweight='bold')\n",
-    "plt.ylabel(r'$\\kappa(W/m/K)$', fontsize=25, fontweight='bold')\n",
-    "plt.legend(loc=1,frameon=False)\n",
-    "plt.show()\n",
-    "\n",
-    "print('\\n')\n",
-    "\n",
-    "# Visualize the cumulative conductivity vs frequency\n",
-    "plt.figure()\n",
-    "plt.plot(frequency[3:],kappa_qhgk_cum_freq[3:],'.',label='QHGK',ms=8)\n",
-    "plt.xlabel (\"$\\\\nu$ (Thz)\", fontsize=25, fontweight='bold')\n",
-    "plt.ylabel(r'$\\kappa_{cum}(W/m/K)$', fontsize=25, fontweight='bold')\n",
-    "plt.legend(loc=4,frameon=False)\n",
-    "plt.grid()\n",
-    "plt.show()\n",
-    "\n",
-    "# Please check out amorphous_silicon_Tersoff_LAMMPS in the example folder for more detail."
-   ]
-  }
- ],
- "metadata": {
-  "accelerator": "GPU",
-  "colab": {
-   "provenance": []
-  },
-  "gpuClass": "standard",
-  "kernelspec": {
-   "display_name": "Python 3 (ipykernel)",
-   "language": "python",
-   "name": "python3"
-  },
-  "language_info": {
-   "codemirror_mode": {
-    "name": "ipython",
-    "version": 3
-   },
-   "file_extension": ".py",
-   "mimetype": "text/x-python",
-   "name": "python",
-   "nbconvert_exporter": "python",
-   "pygments_lexer": "ipython3",
-   "version": "3.8.16"
-  }
- },
- "nbformat": 4,
- "nbformat_minor": 1
-=======
   "cells": [
     {
       "cell_type": "markdown",
@@ -575,5 +290,4 @@
       "outputs": []
     }
   ]
->>>>>>> 437b41e1
 }