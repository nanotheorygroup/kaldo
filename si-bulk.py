--- conflicted
+++ resolved
@@ -31,9 +31,9 @@
     # our Phonons object built on the system
     kpts = np.array([5, 5, 5])
 
-    # calculator = LAMMPSlib
-    # calculator_inputs = {'lmpcmds': ["pair_style tersoff", "pair_coeff * * forcefields/Si.tersoff Si"],
-    #                      'log_file': 'log_lammps.out'}
+    calculator = LAMMPSlib
+    calculator_inputs = {'lmpcmds': ["pair_style tersoff", "pair_coeff * * forcefields/Si.tersoff Si"],
+                         'log_file': 'log_lammps.out'}
 
     # calculator = Espresso
     # calculator_inputs = {'pseudopotentials':{'Si': 'Si.pz-n-kjpaw_psl.0.1.UPF'},
@@ -47,69 +47,51 @@
     #                 'koffset':(2, 2, 2),
     #                 'kpoints':(1, 1, 1)}
 
-    # third_order_symmerty_inputs = {'NNEIGH': 4, 'SYMPREC': 1e-5}
+    third_order_symmerty_inputs = {'NNEIGH': 4, 'SYMPREC': 1e-5}
 
     # import the calculated second order
-    second_order = io_helper.import_second_dlpoly (atoms, supercell)
+    # second_order = io_helper.import_second_dlpoly (atoms, supercell)
 
     # import the calculated third order
-    third_order = io_helper.import_third_order_dlpoly(atoms, supercell)
+    # third_order = io_helper.import_third_order_dlpoly(atoms, supercell)
 
     # Create a finite difference object
     finite_difference = FiniteDifference(atoms=atoms,
                                          supercell=supercell,
-<<<<<<< HEAD
-                                         second_order=second_order,
-                                         third_order=third_order,
-                                         # calculator=calculator,
-                                         # calculator_inputs=calculator_inputs,
-                                         is_persistency_enabled=False,
-                                         # third_order_symmerty_inputs=third_order_symmerty_inputs
-                                         )
-=======
                                          calculator=calculator,
                                          calculator_inputs=calculator_inputs,
                                          is_persistency_enabled=True,
                                          third_order_symmerty_inputs=third_order_symmerty_inputs)
->>>>>>> e8088d56
 
     # # Create a phonon object
     phonons = Phonons(finite_difference=finite_difference, kpts=kpts, is_classic=is_classic,
                       temperature=temperature, is_persistency_enabled=False)
-    # # Create a plot helper object
-    # plotter = Plotter (phonons=phonons,
-    #                    is_showing=True,
-    #                    folder='plot/ballistico/',
-    #                    is_persistency_enabled=True).plot_everything()
-
-    conductivity = ConductivityController(phonons).calculate_conductivity(is_classical=is_classic)[0, 0]
-    print(conductivity)
+    # Create a plot helper object
+    plotter = Plotter (phonons=phonons,
+                       is_showing=True,
+                       folder='plot/ballistico/',
+                       is_persistency_enabled=True).plot_everything()
 
     # Create a phonon object
     sheng_phonons = Sheng(finite_difference=finite_difference, kpts=kpts, is_classic=is_classic,
                       temperature=temperature, is_persistency_enabled=False)
     sheng_phonons.run()
-<<<<<<< HEAD
     # Create a plot helper object
     plotter = Plotter (phonons=sheng_phonons,
                        is_showing=True,
-                       folder='plot/ballistico_sheng/',
+                       folder='plot/ballistico/',
                        is_persistency_enabled=True).plot_everything()
-=======
-    conductivity = ConductivityController(sheng_phonons).calculate_conductivity(is_classical=is_classic)[0, 0]
-    print(conductivity)
-    print(sheng_phonons.read_conductivity(converged=False))
 
-    # Create a plot helper object
-    # plotter = Plotter (phonons=sheng_phonons,
-    #                    is_showing=True,
-    #                    folder='plot/ballistico/',
-    #                    is_persistency_enabled=True).plot_everything()
->>>>>>> e8088d56
+
+
 
     # calculate the conductivity creating a conductivity object and calling the
     # calculate_conductivity method
     # heat_capacity = phonons.c_v.mean()
 
-    # conductivity = ConductivityController(phonons).calculate_conductivity(is_classical=is_classic)[0, 0]
-    # print(conductivity)
+    conductivity = ConductivityController(phonons).calculate_conductivity(is_classical=is_classic)[0, 0]
+    print(conductivity)
+
+    conductivity = ConductivityController(sheng_phonons).calculate_conductivity(is_classical=is_classic)[0, 0]
+    print(conductivity)
+    print(sheng_phonons.read_conductivity(converged=False))