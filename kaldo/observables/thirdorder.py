--- conflicted
+++ resolved
@@ -59,15 +59,11 @@
         third_energy_threshold : float, optional
             When importing sparse third order force constant matrices, energies below
             the threshold value in magnitude are ignored. Units: eV/A^3
-<<<<<<< HEAD
             Default: `None`
         chunk_size : int, optional
             Number of entries to process per chunk when reading sparse third order files.
             Larger values use more memory but may be faster for very large files.
             Default: 100000
-=======
-            Default: None
->>>>>>> f67ab08b
 
         Returns
         -------
