from kaldo.observables.forceconstant import ForceConstant
from ase import Atoms
import os
import ase.io
import numpy as np
from scipy.sparse import load_npz, save_npz
from sparse import COO
from kaldo.interfaces.eskm_io import import_from_files
from kaldo.interfaces.tdep_io import parse_tdep_third_forceconstant
import kaldo.interfaces.shengbte_io as shengbte_io
import ase.units as units
from kaldo.controllers.displacement import calculate_third
from kaldo.helpers.logger import get_logger

logging = get_logger()

REPLICATED_ATOMS_THIRD_FILE = 'replicated_atoms_third.xyz'
REPLICATED_ATOMS_FILE = 'replicated_atoms.xyz'
THIRD_ORDER_FILE_SPARSE = 'third.npz'
THIRD_ORDER_FILE = 'third.npy'


def detect_path(files: list[str], folder: str = ""):
    """return the path and the filename of the first existed file in the `files` list in `folder`.
    Raise an error if none of the files in the list is found in `folder`.
    """
    # file_list = list(map(lambda f: os.path.join(folder, f), files))
    results = list(filter(lambda f: os.path.isfile(os.path.join(folder, f)), files))
    if results:
        return os.path.join(folder, results[0]), results[0]
    else:
        raise ValueError(f"{' or '.join(files)} are not found.")


class ThirdOrder(ForceConstant):

    @classmethod
    def load(cls,
             folder: str,
             supercell: tuple[int, int, int] = (1, 1, 1),
             format: str = 'sparse',
             third_energy_threshold: float = 0.):
        """
        Load thrid order force constants from a folder in the given format, used for library internally.

        To load force constants data, `ForceConstants.from_folder` is recommended.

        Parameters
        ----------
        folder : str
            Specifies where to load the data files.
        supercell : tuple[int, int, int]
            The supercell for the third order force constant matrix.
            Default: (1, 1, 1)
        format : str
            Format of the third order force constant information being loaded into ForceConstant object.
            Default: 'sparse'
        third_energy_threshold : float, optional
            When importing sparse third order force constant matrices, energies below
            the threshold value in magnitude are ignored. Units: eV/A^3
            Default: `None`

        Returns
        -------
        third_order : ThirdOrder object
            A new instance of the ThirdOrder class
        """

<<<<<<< HEAD
        if format == 'sparse':

            if folder[-1] != '/':
                folder = folder + '/'
            try:
                config_file = folder + REPLICATED_ATOMS_THIRD_FILE
                replicated_atoms = ase.io.read(config_file, format='extxyz')
            except FileNotFoundError:
                config_file = folder + REPLICATED_ATOMS_FILE
                replicated_atoms = ase.io.read(config_file, format='extxyz')

            n_replicas = np.prod(supercell)
            n_total_atoms = replicated_atoms.positions.shape[0]
            n_unit_atoms = int(n_total_atoms / n_replicas)
            unit_symbols = []
            unit_positions = []
            for i in range(n_unit_atoms):
                unit_symbols.append(replicated_atoms.get_chemical_symbols()[i])
                unit_positions.append(replicated_atoms.positions[i])
            unit_cell = replicated_atoms.cell / supercell

            atoms = Atoms(unit_symbols,
                          positions=unit_positions,
                          cell=unit_cell,
                          pbc=[1, 1, 1])

            _third_order = COO.from_scipy_sparse(load_npz(folder + THIRD_ORDER_FILE_SPARSE)) \
                .reshape((n_unit_atoms * 3, n_replicas * n_unit_atoms * 3, n_replicas * n_unit_atoms * 3))
            third_order = ThirdOrder(atoms=atoms,
                                     replicated_positions=replicated_atoms.positions,
                                     supercell=supercell,
                                     value=_third_order,
                                     folder=folder)

        elif format == 'eskm' or format == 'lammps':
            if format == 'eskm':
                config_file = str(folder) + "/CONFIG"
                replicated_atoms = ase.io.read(config_file, format='dlp4')
            elif format == 'lammps':
                config_file = str(folder) + "/replicated_atoms.xyz"
                replicated_atoms = ase.io.read(config_file, format='extxyz')

            third_file = str(folder) + "/THIRD"
            n_replicas = np.prod(supercell)
            n_total_atoms = replicated_atoms.positions.shape[0]
            n_unit_atoms = int(n_total_atoms / n_replicas)
            unit_symbols = []
            unit_positions = []
            for i in range(n_unit_atoms):
                unit_symbols.append(replicated_atoms.get_chemical_symbols()[i])
                unit_positions.append(replicated_atoms.positions[i])
            unit_cell = replicated_atoms.cell / supercell

            atoms = Atoms(unit_symbols,
                          positions=unit_positions,
                          cell=unit_cell,
                          pbc=[1, 1, 1])


            out = import_from_files(replicated_atoms=replicated_atoms,
                                                third_file=third_file,
                                                supercell=supercell,
                                                third_energy_threshold=third_energy_threshold)
            third_order = ThirdOrder(atoms=atoms,
                                     replicated_positions=replicated_atoms.positions,
                                     supercell=supercell,
                                     value=out[1],
                                     folder=folder)


        elif format == 'shengbte' or format == 'shengbte-qe' or format=='shengbte-d3q':
            grid_type='F'
            config_file = folder + '/' + 'CONTROL'
            try:
                atoms, _supercell, charges = shengbte_io.import_control_file(config_file)
            except FileNotFoundError as err:
                config_file = folder + '/' + 'POSCAR'
                logging.info('\nTrying to open POSCAR')
                atoms = ase.io.read(config_file)

            third_file = folder + '/' + 'FORCE_CONSTANTS_3RD'
            if format == 'shengbte-d3q':
                third_order = shengbte_io.read_third_d3q(third_file, atoms, supercell, order='C')
            else:
                third_order = shengbte_io.read_third_order_matrix(third_file, atoms, supercell, order='C')
            third_order = ThirdOrder.from_supercell(atoms=atoms,
                                                    grid_type=grid_type,
                                                    supercell=supercell,
                                                    value=third_order,
                                                    folder=folder)

        elif format == 'hiphive':
            filename = 'atom_prim.xyz'
            # TODO: add replicated filename in example
            replicated_filename = 'replicated_atoms.xyz'
            try:
                import kaldo.interfaces.hiphive_io as hiphive_io
            except ImportError:
                logging.error('In order to use hiphive along with kaldo, hiphive is required. \
                      Please consider installing hihphive. More info can be found at: \
                      https://hiphive.materialsmodeling.org/')

            atom_prime_file = str(folder) + '/' + filename
            replicated_atom_prime_file = str(folder) + '/' + replicated_filename
            # TODO: Make this independent of replicated file
            atoms = ase.io.read(atom_prime_file)
            try:
                replicated_atoms = ase.io.read(replicated_atom_prime_file)
            except FileNotFoundError:
                logging.warning('Replicated atoms file not found. Please check if the file exists. Using the unit cell atoms instead.')
                replicated_atoms = atoms * (supercell[0], 1, 1) * (1, supercell[1], 1) * (1, 1, supercell[2])

            if 'model3.fcs' in os.listdir(str(folder)):
                # Derive constants used for third-order reshape
                supercell = np.array(supercell)
                n_prim = atoms.copy().get_masses().shape[0]
                n_sc = np.prod(supercell)
                pbc_conditions = replicated_atoms.get_pbc()
                dim = len(pbc_conditions[pbc_conditions == True])
                _third_order = hiphive_io.import_third_from_hiphive(atoms, supercell, folder)
                _third_order = _third_order[0].reshape(n_prim * dim, n_sc * n_prim * dim,
                                                                       n_sc * n_prim * dim)
                third_order = cls(atoms=atoms,
                                  replicated_positions=replicated_atoms.positions,
                                  supercell=supercell,
                                  value=_third_order,
                                  folder=folder)
        elif format == 'sscha':
            filename = 'atom_prim.xyz'
            replicated_filename = 'replicated_atoms.xyz'
            try:
                from hiphive import ForceConstants as hFC
            except ImportError:
                logging.error('In order to use hiphive along with kaldo, hiphive is required. \
                                  Please consider installing hihphive. More info can be found at: \
                                  https://hiphive.materialsmodeling.org/')
            atom_prime_file = str(folder) + '/' + filename
            replicated_atom_prime_file = str(folder) + '/' + replicated_filename
            atoms = ase.io.read(atom_prime_file)
            replicated_atoms = ase.io.read(replicated_atom_prime_file)
            if 'THIRD' in os.listdir(str(folder)):
                supercell = np.array(supercell)
                n_prim = atoms.copy().get_masses().shape[0]
                n_sc = np.prod(supercell)
                pbc_conditions = replicated_atoms.get_pbc()
                dim = len(pbc_conditions[pbc_conditions == True])
                third_hiphive_file = str(folder) + '/THIRD'
                supercell = np.array(supercell)
                replicated_atoms = read(str(folder) + '/replicated_atoms.xyz')
                # Derive constants used for third-order reshape
                fcs3 = hFC.read_shengBTE(supercell=supercell, fname=third_hiphive_file, prim=prim)
                _third_order = fcs3.get_fc_array(3).transpose(0, 3, 1, 4, 2, 5).reshape(n_sc, n_prim, dim,
                                                                                        n_sc, n_prim, dim, n_sc, n_prim,
                                                                                        dim)
                _third_order = _third_order[0].reshape(n_prim * dim, n_sc * n_prim * dim,
                                                       n_sc * n_prim * dim)
                third_order = cls(atoms=atoms,
                                  replicated_positions=replicated_atoms.positions,
                                  supercell=supercell,
                                  value=_third_order,
                                  folder=folder)

        # Newly added by me!!!!
        elif format == 'sscha':
            filename = 'atom_prim.xyz'
            replicated_filename = 'replicated_atoms.xyz'
            try:
                from hiphive import ForceConstants as hFC
            except ImportError:
                logging.error('In order to use hiphive along with kaldo, hiphive is required. \
                                  Please consider installing hihphive. More info can be found at: \
                                  https://hiphive.materialsmodeling.org/')
            atom_prime_file = str(folder) + '/' + filename
            replicated_atom_prime_file = str(folder) + '/' + replicated_filename
            atoms = ase.io.read(atom_prime_file)
            replicated_atoms = ase.io.read(replicated_atom_prime_file)
            with open('FC3', 'r') as f:
                lines = f.readlines()
                f.close()
            c = 13.605693012183622 * (1.889725989 ** (3))
            with open(str(folder + '/THIRD.sheng'), 'w') as f:
                i = 1
                for line in lines:
                    val = line.split()  # New
                    if i % 31 == 2:
                        f.write('\n')
                        f.write(line)
                    elif (i - 1) % 31 > 4 and (i - 1) % 31 < 30:  # New
                        f.write(
                            ' {0}  {1}  {2}'.format(val[0], val[1], val[2]) + ' ' * 5 + str(float(val[3]) * c) + '\n')
                    elif (i - 1) % 31 == 0 and i != 1:  # New
                        f.write(
                            ' {0}  {1}  {2}'.format(val[0], val[1], val[2]) + ' ' * 5 + str(float(val[3]) * c) + '\n')
                    else:
                        f.write(line)
                    i = i + 1
                f.close()
            if 'THIRD.sheng' in os.listdir(str(folder)):
                n_prim = atoms.copy().get_masses().shape[0]
                n_sc = np.prod(supercell)
                pbc_conditions = replicated_atoms.get_pbc()
                dim = len(pbc_conditions[pbc_conditions == True])
                third_hiphive_file = str(folder) + '/THIRD'
                supercell = np.array(supercell)
                # Derive constants used for third-order reshape
                fcs3 = hFC.read_shengBTE(supercell=replicated_atoms,fname=third_hiphive_file,prim=atoms)
                _third_order = fcs3.get_fc_array(3).transpose(0, 3, 1, 4, 2, 5).reshape(n_sc, n_prim, dim,
                                                                                       n_sc, n_prim, dim, n_sc, n_prim,
                                                                                       dim)
                _third_order = _third_order[0].reshape(n_prim * dim, n_sc * n_prim * dim,
                                                       n_sc * n_prim * dim)
                third_order = cls(atoms=atoms,
                                  replicated_positions=replicated_atoms.positions,
=======
        match format:
            case 'sparse':
                config_path, _ = detect_path([REPLICATED_ATOMS_THIRD_FILE, REPLICATED_ATOMS_FILE], folder)
                replicated_atoms = ase.io.read(config_path, format='extxyz')

                n_replicas = np.prod(supercell)
                n_total_atoms = replicated_atoms.positions.shape[0]
                n_unit_atoms = n_total_atoms // n_replicas
                unit_symbols = []
                unit_positions = []
                for i in range(n_unit_atoms):
                    unit_symbols.append(replicated_atoms.get_chemical_symbols()[i])
                    unit_positions.append(replicated_atoms.positions[i])
                unit_cell = replicated_atoms.cell / supercell

                atoms = Atoms(unit_symbols,
                              positions=unit_positions,
                              cell=unit_cell,
                              pbc=[1, 1, 1])

                _third_order = COO.from_scipy_sparse(load_npz(os.path.join(folder, THIRD_ORDER_FILE_SPARSE))) \
                    .reshape((n_unit_atoms * 3, n_replicas * n_unit_atoms * 3, n_replicas * n_unit_atoms * 3))
                third_order = ThirdOrder(atoms=atoms,
                                         replicated_positions=replicated_atoms.positions,
                                         supercell=supercell,
                                         value=_third_order,
                                         folder=folder)

            case 'eskm' | 'lammps':
                if format == 'eskm':
                    config_file = os.path.join(folder, "CONFIG")
                    replicated_atoms = ase.io.read(config_file, format='dlp4')
                elif format == 'lammps':
                    config_file = os.path.join(folder, "replicated_atoms.xyz")
                    replicated_atoms = ase.io.read(config_file, format='extxyz')

                third_file = os.path.join(folder, "THIRD")
                n_replicas = np.prod(supercell)
                n_total_atoms = replicated_atoms.positions.shape[0]
                n_unit_atoms = n_total_atoms // n_replicas
                unit_symbols = []
                unit_positions = []
                for i in range(n_unit_atoms):
                    unit_symbols.append(replicated_atoms.get_chemical_symbols()[i])
                    unit_positions.append(replicated_atoms.positions[i])
                unit_cell = replicated_atoms.cell / supercell

                atoms = Atoms(unit_symbols,
                              positions=unit_positions,
                              cell=unit_cell,
                              pbc=[1, 1, 1])

                out = import_from_files(replicated_atoms=replicated_atoms,
                                        third_file=third_file,
                                        supercell=supercell,
                                        third_energy_threshold=third_energy_threshold)
                third_order = ThirdOrder(atoms=atoms,
                                         replicated_positions=replicated_atoms.positions,
                                         supercell=supercell,
                                         value=out[1],
                                         folder=folder)

            case 'shengbte' | 'shengbte-qe' | 'shengbte-d3q':
                grid_type = 'F'
                config_path, config_file = detect_path(['CONTROL', 'POSCAR'], folder)
                match config_file:
                    case 'CONTROL':
                        atoms, _supercell = shengbte_io.import_control_file(config_path)
                    case 'POSCAR':
                        logging.info('Trying to open POSCAR')
                        atoms = ase.io.read(config_path)

                third_file = os.path.join(folder, 'FORCE_CONSTANTS_3RD')
                if (format == 'shengbte' or format == 'shengbte-qe'):
                    third_order = shengbte_io.read_third_order_matrix(third_file, atoms, supercell, order='C')
                else:
                    third_order = shengbte_io.read_third_d3q(third_file, atoms, supercell, order='C')
                third_order = ThirdOrder.from_supercell(atoms=atoms,
                                                        grid_type=grid_type,
                                                        supercell=supercell,
                                                        value=third_order,
                                                        folder=folder)
            
            case 'hiphive':
                filename = 'atom_prim.xyz'
                # TODO: add replicated filename in example
                replicated_filename = 'replicated_atoms.xyz'
                try:
                    import kaldo.interfaces.hiphive_io as hiphive_io
                except ImportError:
                    logging.error('In order to use hiphive along with kaldo, hiphive is required. \
                        Please consider installing hihphive. More info can be found at: \
                        https://hiphive.materialsmodeling.org/')

                atom_prime_file = os.path.join(folder, filename)
                replicated_atom_prime_file = os.path.join(folder, replicated_filename)
                # TODO: Make this independent of replicated file
                atoms = ase.io.read(atom_prime_file)
                if os.path.isfile(replicated_atom_prime_file):
                    replicated_atoms = ase.io.read(replicated_atom_prime_file)
                else:
                    logging.warning('Replicated atoms file not found. Please check if the file exists. Use the unit cell atoms instead.')
                    replicated_atoms = atoms * (supercell[0], 1, 1) * (1, supercell[1], 1) * (1, 1, supercell[2])

                if 'model3.fcs' in os.listdir(str(folder)):
                    # Derive constants used for third-order reshape
                    supercell = np.array(supercell)
                    n_prim = atoms.copy().get_masses().shape[0]
                    n_sc = np.prod(supercell)
                    pbc_conditions = replicated_atoms.get_pbc()
                    dim = len(pbc_conditions[pbc_conditions == True])
                    _third_order = hiphive_io.import_third_from_hiphive(atoms, supercell, folder)
                    _third_order = _third_order[0].reshape(n_prim * dim, n_sc * n_prim * dim,
                                                           n_sc * n_prim * dim)
                    third_order = cls(atoms=atoms,
                                      replicated_positions=replicated_atoms.positions,
                                      supercell=supercell,
                                      value=_third_order,
                                      folder=folder)

            case 'tdep':
                uc = ase.io.read(os.path.join(folder, 'infile.ucposcar'), format='vasp')
                sc = ase.io.read(os.path.join(folder, 'infile.ssposcar'), format='vasp')

                third_ifcs = parse_tdep_third_forceconstant(
                    fc_filename=os.path.join(folder, 'infile.forceconstant_thirdorder'),
                    primitive=os.path.join(folder, 'infile.ucposcar'),
                    supercell=supercell,
                )

                third_order = cls(atoms=uc,
                                  replicated_positions=sc.positions,
>>>>>>> 7bc72b7a
                                  supercell=supercell,
                                  value=third_ifcs,
                                  folder=folder)

            case _:
                logging.error('Third order format not recognized: ' + str(format))
                raise ValueError

        return third_order


    def save(self, filename='THIRD', format='sparse', min_force=1e-6):
        folder = self.folder
        filename = folder + '/' + filename
        n_atoms = self.atoms.positions.shape[0]
        if format == 'eskm':
            logging.info('Exporting third in eskm format')
            n_replicas = self.n_replicas
            n_replicated_atoms = n_atoms * n_replicas
            tenjovermoltoev = 10 * units.J / units.mol
            third = self.value.reshape((n_atoms, 3, n_replicated_atoms, 3, n_replicated_atoms, 3)) / tenjovermoltoev
            with open(filename, 'w') as out_file:
                for i in range(n_atoms):
                    for alpha in range(3):
                        for j in range(n_replicated_atoms):
                            for beta in range(3):
                                value = third[i, alpha, j, beta].todense()
                                mask = np.argwhere(np.linalg.norm(value, axis=1) > min_force)
                                if mask.any():
                                    for k in mask:
                                        k = k[0]
                                        out_file.write("{:5d} ".format(i + 1))
                                        out_file.write("{:5d} ".format(alpha + 1))
                                        out_file.write("{:5d} ".format(j + 1))
                                        out_file.write("{:5d} ".format(beta + 1))
                                        out_file.write("{:5d} ".format(k + 1))
                                        for gamma in range(3):
                                            out_file.write(' {:16.6f}'.format(third[i, alpha, j, beta, k, gamma]))
                                        out_file.write('\n')
            logging.info('Done exporting third.')
        elif format=='sparse':
            config_file = folder + REPLICATED_ATOMS_THIRD_FILE
            ase.io.write(config_file, self.replicated_atoms, format='extxyz')

            save_npz(folder + '/' + THIRD_ORDER_FILE_SPARSE, self.value.reshape((n_atoms * 3 * self.n_replicas *
                                                                           n_atoms * 3, self.n_replicas *
                                                                           n_atoms * 3)).to_scipy_sparse())
        else:
            super(ThirdOrder, self).save(filename, format)



    def calculate(self, calculator, delta_shift=1e-4, distance_threshold=None, is_storing=True, is_verbose=False):
        atoms = self.atoms
        replicated_atoms = self.replicated_atoms
        atoms.set_calculator(calculator)
        replicated_atoms.set_calculator(calculator)
        if is_storing:
            try:
                self.value = ThirdOrder.load(folder=self.folder, supercell=self.supercell).value

            except FileNotFoundError:
                logging.info('Third order not found. Calculating.')
                self.value = calculate_third(atoms,
                                             replicated_atoms,
                                             delta_shift,
                                             distance_threshold=distance_threshold,
                                             is_verbose=is_verbose)
                self.save('third')
                ase.io.write(self.folder + '/' + REPLICATED_ATOMS_THIRD_FILE, self.replicated_atoms, 'extxyz')
            else:
                logging.info('Reading stored third')
        else:
            self.value = calculate_third(atoms,
                                         replicated_atoms,
                                         delta_shift,
                                         distance_threshold=distance_threshold,
                                         is_verbose=is_verbose)
            if is_storing:
                self.save('third')
                ase.io.write(self.folder + '/' + REPLICATED_ATOMS_THIRD_FILE, self.replicated_atoms, 'extxyz')




    def __str__(self):
        return 'third'<|MERGE_RESOLUTION|>--- conflicted
+++ resolved
@@ -66,221 +66,6 @@
             A new instance of the ThirdOrder class
         """
 
-<<<<<<< HEAD
-        if format == 'sparse':
-
-            if folder[-1] != '/':
-                folder = folder + '/'
-            try:
-                config_file = folder + REPLICATED_ATOMS_THIRD_FILE
-                replicated_atoms = ase.io.read(config_file, format='extxyz')
-            except FileNotFoundError:
-                config_file = folder + REPLICATED_ATOMS_FILE
-                replicated_atoms = ase.io.read(config_file, format='extxyz')
-
-            n_replicas = np.prod(supercell)
-            n_total_atoms = replicated_atoms.positions.shape[0]
-            n_unit_atoms = int(n_total_atoms / n_replicas)
-            unit_symbols = []
-            unit_positions = []
-            for i in range(n_unit_atoms):
-                unit_symbols.append(replicated_atoms.get_chemical_symbols()[i])
-                unit_positions.append(replicated_atoms.positions[i])
-            unit_cell = replicated_atoms.cell / supercell
-
-            atoms = Atoms(unit_symbols,
-                          positions=unit_positions,
-                          cell=unit_cell,
-                          pbc=[1, 1, 1])
-
-            _third_order = COO.from_scipy_sparse(load_npz(folder + THIRD_ORDER_FILE_SPARSE)) \
-                .reshape((n_unit_atoms * 3, n_replicas * n_unit_atoms * 3, n_replicas * n_unit_atoms * 3))
-            third_order = ThirdOrder(atoms=atoms,
-                                     replicated_positions=replicated_atoms.positions,
-                                     supercell=supercell,
-                                     value=_third_order,
-                                     folder=folder)
-
-        elif format == 'eskm' or format == 'lammps':
-            if format == 'eskm':
-                config_file = str(folder) + "/CONFIG"
-                replicated_atoms = ase.io.read(config_file, format='dlp4')
-            elif format == 'lammps':
-                config_file = str(folder) + "/replicated_atoms.xyz"
-                replicated_atoms = ase.io.read(config_file, format='extxyz')
-
-            third_file = str(folder) + "/THIRD"
-            n_replicas = np.prod(supercell)
-            n_total_atoms = replicated_atoms.positions.shape[0]
-            n_unit_atoms = int(n_total_atoms / n_replicas)
-            unit_symbols = []
-            unit_positions = []
-            for i in range(n_unit_atoms):
-                unit_symbols.append(replicated_atoms.get_chemical_symbols()[i])
-                unit_positions.append(replicated_atoms.positions[i])
-            unit_cell = replicated_atoms.cell / supercell
-
-            atoms = Atoms(unit_symbols,
-                          positions=unit_positions,
-                          cell=unit_cell,
-                          pbc=[1, 1, 1])
-
-
-            out = import_from_files(replicated_atoms=replicated_atoms,
-                                                third_file=third_file,
-                                                supercell=supercell,
-                                                third_energy_threshold=third_energy_threshold)
-            third_order = ThirdOrder(atoms=atoms,
-                                     replicated_positions=replicated_atoms.positions,
-                                     supercell=supercell,
-                                     value=out[1],
-                                     folder=folder)
-
-
-        elif format == 'shengbte' or format == 'shengbte-qe' or format=='shengbte-d3q':
-            grid_type='F'
-            config_file = folder + '/' + 'CONTROL'
-            try:
-                atoms, _supercell, charges = shengbte_io.import_control_file(config_file)
-            except FileNotFoundError as err:
-                config_file = folder + '/' + 'POSCAR'
-                logging.info('\nTrying to open POSCAR')
-                atoms = ase.io.read(config_file)
-
-            third_file = folder + '/' + 'FORCE_CONSTANTS_3RD'
-            if format == 'shengbte-d3q':
-                third_order = shengbte_io.read_third_d3q(third_file, atoms, supercell, order='C')
-            else:
-                third_order = shengbte_io.read_third_order_matrix(third_file, atoms, supercell, order='C')
-            third_order = ThirdOrder.from_supercell(atoms=atoms,
-                                                    grid_type=grid_type,
-                                                    supercell=supercell,
-                                                    value=third_order,
-                                                    folder=folder)
-
-        elif format == 'hiphive':
-            filename = 'atom_prim.xyz'
-            # TODO: add replicated filename in example
-            replicated_filename = 'replicated_atoms.xyz'
-            try:
-                import kaldo.interfaces.hiphive_io as hiphive_io
-            except ImportError:
-                logging.error('In order to use hiphive along with kaldo, hiphive is required. \
-                      Please consider installing hihphive. More info can be found at: \
-                      https://hiphive.materialsmodeling.org/')
-
-            atom_prime_file = str(folder) + '/' + filename
-            replicated_atom_prime_file = str(folder) + '/' + replicated_filename
-            # TODO: Make this independent of replicated file
-            atoms = ase.io.read(atom_prime_file)
-            try:
-                replicated_atoms = ase.io.read(replicated_atom_prime_file)
-            except FileNotFoundError:
-                logging.warning('Replicated atoms file not found. Please check if the file exists. Using the unit cell atoms instead.')
-                replicated_atoms = atoms * (supercell[0], 1, 1) * (1, supercell[1], 1) * (1, 1, supercell[2])
-
-            if 'model3.fcs' in os.listdir(str(folder)):
-                # Derive constants used for third-order reshape
-                supercell = np.array(supercell)
-                n_prim = atoms.copy().get_masses().shape[0]
-                n_sc = np.prod(supercell)
-                pbc_conditions = replicated_atoms.get_pbc()
-                dim = len(pbc_conditions[pbc_conditions == True])
-                _third_order = hiphive_io.import_third_from_hiphive(atoms, supercell, folder)
-                _third_order = _third_order[0].reshape(n_prim * dim, n_sc * n_prim * dim,
-                                                                       n_sc * n_prim * dim)
-                third_order = cls(atoms=atoms,
-                                  replicated_positions=replicated_atoms.positions,
-                                  supercell=supercell,
-                                  value=_third_order,
-                                  folder=folder)
-        elif format == 'sscha':
-            filename = 'atom_prim.xyz'
-            replicated_filename = 'replicated_atoms.xyz'
-            try:
-                from hiphive import ForceConstants as hFC
-            except ImportError:
-                logging.error('In order to use hiphive along with kaldo, hiphive is required. \
-                                  Please consider installing hihphive. More info can be found at: \
-                                  https://hiphive.materialsmodeling.org/')
-            atom_prime_file = str(folder) + '/' + filename
-            replicated_atom_prime_file = str(folder) + '/' + replicated_filename
-            atoms = ase.io.read(atom_prime_file)
-            replicated_atoms = ase.io.read(replicated_atom_prime_file)
-            if 'THIRD' in os.listdir(str(folder)):
-                supercell = np.array(supercell)
-                n_prim = atoms.copy().get_masses().shape[0]
-                n_sc = np.prod(supercell)
-                pbc_conditions = replicated_atoms.get_pbc()
-                dim = len(pbc_conditions[pbc_conditions == True])
-                third_hiphive_file = str(folder) + '/THIRD'
-                supercell = np.array(supercell)
-                replicated_atoms = read(str(folder) + '/replicated_atoms.xyz')
-                # Derive constants used for third-order reshape
-                fcs3 = hFC.read_shengBTE(supercell=supercell, fname=third_hiphive_file, prim=prim)
-                _third_order = fcs3.get_fc_array(3).transpose(0, 3, 1, 4, 2, 5).reshape(n_sc, n_prim, dim,
-                                                                                        n_sc, n_prim, dim, n_sc, n_prim,
-                                                                                        dim)
-                _third_order = _third_order[0].reshape(n_prim * dim, n_sc * n_prim * dim,
-                                                       n_sc * n_prim * dim)
-                third_order = cls(atoms=atoms,
-                                  replicated_positions=replicated_atoms.positions,
-                                  supercell=supercell,
-                                  value=_third_order,
-                                  folder=folder)
-
-        # Newly added by me!!!!
-        elif format == 'sscha':
-            filename = 'atom_prim.xyz'
-            replicated_filename = 'replicated_atoms.xyz'
-            try:
-                from hiphive import ForceConstants as hFC
-            except ImportError:
-                logging.error('In order to use hiphive along with kaldo, hiphive is required. \
-                                  Please consider installing hihphive. More info can be found at: \
-                                  https://hiphive.materialsmodeling.org/')
-            atom_prime_file = str(folder) + '/' + filename
-            replicated_atom_prime_file = str(folder) + '/' + replicated_filename
-            atoms = ase.io.read(atom_prime_file)
-            replicated_atoms = ase.io.read(replicated_atom_prime_file)
-            with open('FC3', 'r') as f:
-                lines = f.readlines()
-                f.close()
-            c = 13.605693012183622 * (1.889725989 ** (3))
-            with open(str(folder + '/THIRD.sheng'), 'w') as f:
-                i = 1
-                for line in lines:
-                    val = line.split()  # New
-                    if i % 31 == 2:
-                        f.write('\n')
-                        f.write(line)
-                    elif (i - 1) % 31 > 4 and (i - 1) % 31 < 30:  # New
-                        f.write(
-                            ' {0}  {1}  {2}'.format(val[0], val[1], val[2]) + ' ' * 5 + str(float(val[3]) * c) + '\n')
-                    elif (i - 1) % 31 == 0 and i != 1:  # New
-                        f.write(
-                            ' {0}  {1}  {2}'.format(val[0], val[1], val[2]) + ' ' * 5 + str(float(val[3]) * c) + '\n')
-                    else:
-                        f.write(line)
-                    i = i + 1
-                f.close()
-            if 'THIRD.sheng' in os.listdir(str(folder)):
-                n_prim = atoms.copy().get_masses().shape[0]
-                n_sc = np.prod(supercell)
-                pbc_conditions = replicated_atoms.get_pbc()
-                dim = len(pbc_conditions[pbc_conditions == True])
-                third_hiphive_file = str(folder) + '/THIRD'
-                supercell = np.array(supercell)
-                # Derive constants used for third-order reshape
-                fcs3 = hFC.read_shengBTE(supercell=replicated_atoms,fname=third_hiphive_file,prim=atoms)
-                _third_order = fcs3.get_fc_array(3).transpose(0, 3, 1, 4, 2, 5).reshape(n_sc, n_prim, dim,
-                                                                                       n_sc, n_prim, dim, n_sc, n_prim,
-                                                                                       dim)
-                _third_order = _third_order[0].reshape(n_prim * dim, n_sc * n_prim * dim,
-                                                       n_sc * n_prim * dim)
-                third_order = cls(atoms=atoms,
-                                  replicated_positions=replicated_atoms.positions,
-=======
         match format:
             case 'sparse':
                 config_path, _ = detect_path([REPLICATED_ATOMS_THIRD_FILE, REPLICATED_ATOMS_FILE], folder)
@@ -348,7 +133,7 @@
                 config_path, config_file = detect_path(['CONTROL', 'POSCAR'], folder)
                 match config_file:
                     case 'CONTROL':
-                        atoms, _supercell = shengbte_io.import_control_file(config_path)
+                        atoms, _supercell, charges = shengbte_io.import_control_file(config_path)
                     case 'POSCAR':
                         logging.info('Trying to open POSCAR')
                         atoms = ase.io.read(config_path)
@@ -363,7 +148,7 @@
                                                         supercell=supercell,
                                                         value=third_order,
                                                         folder=folder)
-            
+
             case 'hiphive':
                 filename = 'atom_prim.xyz'
                 # TODO: add replicated filename in example
@@ -413,7 +198,6 @@
 
                 third_order = cls(atoms=uc,
                                   replicated_positions=sc.positions,
->>>>>>> 7bc72b7a
                                   supercell=supercell,
                                   value=third_ifcs,
                                   folder=folder)
