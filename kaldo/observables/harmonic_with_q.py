--- conflicted
+++ resolved
@@ -135,13 +135,10 @@
         n_modes = n_unit_cell * 3
         n_replicas = np.prod(self.supercell)
         shape = (1, n_unit_cell * 3, n_unit_cell * 3)
-<<<<<<< HEAD
-=======
         if is_amorphous:
             type = float
         else:
             type = complex
->>>>>>> 437b41e1
         dir = ['_x', '_y', '_z']
         type = complex if (not self.is_amorphous) else float
         log_size(shape, type, name='dynamical_matrix_derivative_' + dir[direction])
@@ -187,11 +184,7 @@
     def calculate_sij(self, direction):
         q_point = self.q_point
         shape = (3 * self.atoms.positions.shape[0], 3 * self.atoms.positions.shape[0])
-<<<<<<< HEAD
-        if self.is_amorphous and (self.q_point == np.array([0, 0, 0])).all():
-=======
         if is_amorphous and (self.q_point == np.array([0, 0, 0])).all():
->>>>>>> 437b41e1
             type = float
         else:
             type = complex
@@ -326,16 +319,10 @@
                                                                  fc_s[:, :, supercell_index[0], supercell_index[1],
                                                                  supercell_index[2], :, :], coefficient)
         dyn = dyn_s[...].reshape((n_unit_cell * 3, n_unit_cell * 3))
-<<<<<<< HEAD
-
-        # omega2 = 2 * pi * frequency^2
-        # todo: performance check with zheev vs tf.linalg.eigh(dyn) (+ eigvalsh(dyn)
-=======
         omega2, eigenvect, info = zheev(dyn)
         # omega2, eigenvect = eigh(dyn)
         frequency = np.sign(omega2) * np.sqrt(np.abs(omega2))
         frequency = frequency[:] / np.pi / 2
->>>>>>> 437b41e1
         if only_eigenvals:
             omega2, __, info = zheev(dyn, compute_v=0)
             return omega2
