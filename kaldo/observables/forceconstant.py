import numpy as np
from numpy.typing import NDArray, ArrayLike
from kaldo.grid import Grid
from kaldo.helpers.logger import get_logger
from kaldo.observables.observable import Observable
from ase import Atoms
logging = get_logger()


def chi(qvec, list_of_replicas, cell_inv):
    chi_k = np.exp(1j * 2 * np.pi * list_of_replicas.dot(cell_inv.dot(qvec.T)))
    return chi_k


class ForceConstant(Observable):

    def __init__(self,
                 atoms: Atoms,
                 replicated_positions: NDArray,
                 supercell: tuple[int, int, int],
                 folder: str,
                 value: ArrayLike | None = None,
                 grid: Grid | None = None,
                 **kwargs):
        super().__init__(folder=folder, **kwargs)
        self.atoms = atoms
        self.supercell = supercell
        self.value = value

        self._replicated_atoms = None
        # TODO: why replicated_positions needs a reshape?
        self.replicated_positions = replicated_positions.reshape(
            (-1, self.atoms.positions.shape[0], self.atoms.positions.shape[1]))
        self.n_replicas = np.prod(self.supercell)
        self._cell_inv = None
        self._replicated_cell_inv = None
        self._list_of_replicas = None

        # * `replicated_atoms` and `list_of_replicas` are two main variables that are widely used in other places
        # Grid type directly impact on these two variables

        if grid is not None:
            self._direct_grid = grid
        else:
            # grid info is not given, so recover it from the grid type from the supercell matrix
            self._direct_grid = Grid.recover_grid_from_array(self.replicated_positions, self.supercell, self.atoms)


    @classmethod
<<<<<<< HEAD
    def from_supercell(cls, atoms, supercell, grid_type, is_acoustic_sum=True, value=None, folder='kALDo'):
=======
    def from_supercell(cls,
                       atoms: Atoms,
                       supercell: tuple[int, int, int],
                       grid_type: str,
                       value: ArrayLike | None = None,
                       folder: str = 'kALDo',
                       **kwargs):
>>>>>>> 7bc72b7a
        _direct_grid = Grid(supercell, grid_type)
        _grid_arr = _direct_grid.grid(is_wrapping=False)
        # supercell grid * cell paramemter => supercell positions
        # supercell positions + atoms in unit cell positions => atoms in supercell positions
        replicated_positions = _grid_arr.dot(atoms.cell)[:, np.newaxis, :] + atoms.positions[np.newaxis, :, :]
        inst = cls(atoms=atoms,
                   replicated_positions=replicated_positions,
                   supercell=supercell,
                   value=value,
                   folder=folder,
                   grid=_direct_grid,
                   **kwargs)
        return inst


    @property
    def positions(self):
        return self.atoms.positions


    @property
    def cell_inv(self):
        if self._cell_inv is None:
            self._cell_inv = np.linalg.inv(self.atoms.cell)
        return self._cell_inv


    @property
    def replicated_atoms(self):
        # TODO: remove this method
        # forceconstant.replicated_atoms is used
        if self._replicated_atoms is None:
            supercell = self.supercell
            atoms = self.atoms
            replicated_atoms = atoms.copy() * supercell
            replicated_positions = self._direct_grid.grid(is_wrapping=False).dot(atoms.cell)[:, np.newaxis, :] + atoms.positions[
                                                                                                np.newaxis, :, :]
            replicated_atoms.set_positions(replicated_positions.reshape(-1, 3))
            self._replicated_atoms = replicated_atoms
        return self._replicated_atoms


    @property
    def replicated_cell_inv(self):
        if self._replicated_cell_inv is None:
            self._replicated_cell_inv = np.linalg.inv(self.replicated_atoms.cell)
        return self._replicated_cell_inv


    @property
    def list_of_replicas(self):
        if self._list_of_replicas is None:
            list_of_index = self._direct_grid.grid(is_wrapping=True)
            self._list_of_replicas = list_of_index.dot(self.atoms.cell)
        return self._list_of_replicas


    def _chi_k(self, k_points):
        n_k_points = np.shape(k_points)[0]
        ch = np.zeros((n_k_points, self.n_replicas), dtype=complex)
        for index_q in range(n_k_points):
            k_point = k_points[index_q]

            list_of_replicas = self.list_of_replicas
            cell_inv = self.cell_inv
            ch[index_q] = chi(k_point, list_of_replicas, cell_inv)
        return ch
<|MERGE_RESOLUTION|>--- conflicted
+++ resolved
@@ -47,9 +47,6 @@
 
 
     @classmethod
-<<<<<<< HEAD
-    def from_supercell(cls, atoms, supercell, grid_type, is_acoustic_sum=True, value=None, folder='kALDo'):
-=======
     def from_supercell(cls,
                        atoms: Atoms,
                        supercell: tuple[int, int, int],
@@ -57,7 +54,6 @@
                        value: ArrayLike | None = None,
                        folder: str = 'kALDo',
                        **kwargs):
->>>>>>> 7bc72b7a
         _direct_grid = Grid(supercell, grid_type)
         _grid_arr = _direct_grid.grid(is_wrapping=False)
         # supercell grid * cell paramemter => supercell positions
