"""
kaldo
Anharmonic Lattice Dynamics
"""
import numpy as np
import ase.units as units
from kaldo.helpers.tools import timeit
from opt_einsum import contract
import urllib
from kaldo.helpers.logger import get_logger, log_size
from kaldo.controllers.dirac_kernel import gaussian_delta, triangular_delta, lorentz_delta
from ase.data.isotopes import download_isotope_data
import json
from importlib import resources as impresources
import kaldo.controllers
logging = get_logger()


@timeit
def compute_isotopic_bw(phonons,default_delta_threshold=3):
    # Implementation of Tamura perturbative formula to compute the isotopic bandwidth.
    # For details see DOI:https://doi.org/10.1103/PhysRevB.27.858
    #speed up by truncation of the delta-function after a few sigmas (default_delta_threshold=3)
    #broadening determined automatically or specified by the user with phonons.third_bandwidth
    speed_up = phonons.iso_speed_up
    n_atoms=phonons.n_atoms
    n_modes = phonons.n_modes
    n_k_points=phonons.n_k_points
    isotopic_bw = np.zeros((n_k_points, n_modes))
    g_factor = phonons.g_factor
    omegas = phonons.omega
    physical_mode = phonons.physical_mode.reshape((phonons.n_k_points, phonons.n_modes))
    eigvectors = phonons.eigenvectors
    eigvectors=eigvectors.reshape([n_k_points,n_atoms,3,n_modes])
    if phonons.third_bandwidth:
        sigmas = phonons.third_bandwidth*np.ones_like(omegas)
    else:
        velocity=phonons.velocity
        cellinv = phonons.forceconstants.cell_inv
        k_size = phonons.kpts
        sigmas = calculate_base_sigma(velocity, cellinv, k_size)
        sigmas=refine_sigma(base_sigma=sigmas)
    if phonons.broadening_shape == 'lorentz':
        logging.info('Using Lorentzian diffusivity_shape')
        curve = lorentz_delta
    elif phonons.broadening_shape == 'gauss':
        logging.info('Using Gaussian diffusivity_shape')
        curve = gaussian_delta
    elif phonons.broadening_shape == 'triangle':
        logging.info('Using triangular diffusivity_shape')
        curve = triangular_delta
    else:
        logging.error('broadening_shape not implemented')

    if phonons.broadening_shape == 'triangle':
        delta_threshold = 1
    else:
        delta_threshold = default_delta_threshold

    for nu_single in range(phonons.n_phonons):
        if nu_single % 1000 == 0:
            logging.info('Calculating isotopic bandwidth  ' + str(nu_single) +  ', ' + \
                         str(np.round(nu_single / phonons.n_phonons, 2) * 100) + '%')
        index_k, mu = np.unravel_index(nu_single, (n_k_points, phonons.n_modes))
        if not physical_mode[index_k,mu]:
            continue
        sigma=sigmas[index_k,mu]
        vec=eigvectors[index_k,:,:,mu]
        delta_omega = np.abs(omegas - omegas[index_k, mu])
        if speed_up:
            condition = (delta_omega < delta_threshold * 2 * np.pi * sigma) & (physical_mode)
        else:
            condition=physical_mode
        eigvectors_=np.transpose(eigvectors, axes=(0, 3, 1, 2))[condition,:,:]
        overlap=contract('nix,ix->ni',eigvectors_,np.conjugate(vec) )
        overlap=np.abs(overlap)**2
        # print(eigvectors_.shape,overlap.shape,g_factor.shape)
        g_per_mode=contract('ni,i->n',overlap,g_factor)
        w2delta=omegas[condition]**2*curve(delta_omega[condition],2*np.pi*sigma)
        bw=w2delta*g_per_mode/n_k_points
        isotopic_bw[index_k,mu]=(np.pi/2)*np.sum(bw)
    return isotopic_bw


def calculate_base_sigma(velocity, cellinv, k_size):
    #sigma: array (nk,nmodes)
    #local adaptive broadening from Shengbte
    # we want the last index of velocity (the coordinate index to dot from the right to rlattice vec
    delta_k =np.dot( cellinv, 1/ k_size)
    base_sigma = (contract('knx,x->kn',velocity,delta_k))**2
    base_sigma = np.sqrt(base_sigma/6 )
    return base_sigma


def refine_sigma(base_sigma):
    #sigma: array (nk,nmodes)
    #local adaptive broadening similar to Shengbte
    #avoid sigma too extreme ( e.g. zero)
    sigma=base_sigma.copy()
    sigma[base_sigma<=0]=np.min(sigma[base_sigma>0])
    logsigma=np.log(sigma)
    per25=np.percentile(logsigma, 25)
    per50 = np.percentile(logsigma, 50)
    per75 = np.percentile(logsigma, 75)
    lbound=np.exp(per75)
    sigma=np.where(sigma>lbound,sigma,lbound)
    logging.info('per25,per50,per75,mean sigma={} {} {} {}'.format(np.exp(per25),np.exp(per50),\
                                                                np.exp(per75),np.mean(sigma)) )
    return sigma


def compute_gfactor(list_of_atomic_numbers):
    g_factor=np.zeros(len(list_of_atomic_numbers))
    minimal_list=np.unique(list_of_atomic_numbers)
    try:
        isotopes = download_isotope_data()
        logging.info('downloading isotopic data from NIST database, using ase.data.isotopes.')
        for element in minimal_list:
            masses = np.array([isotopes[element][iso]['mass'] for iso in isotopes[element].keys()])
            conc = np.array([isotopes[element][iso]['composition'] for iso in isotopes[element].keys()])
            m_avg = np.sum(masses * conc)
            rel_masses = masses / m_avg
            g_ = np.sum(conc * (1 - rel_masses) ** 2)
            g_factor[list_of_atomic_numbers == element] = g_
    except urllib.error.HTTPError:
        ## Legacy gfactor database. The isotopic database was downloaded with ase.data.isotopes on 20/03/2024.
        # unstable elements have None as gfactor. Mostly elements with Z>92
<<<<<<< HEAD
        dataset_file = impresources.files(kaldo.controllers) / 'legacy_dataset.json'
        with dataset_file.open('r') as file:
            g_factor_dict = json.load(file)
=======
        try:
            with open('./legacy_dataset.json', 'r') as file:
                g_factor_dict = json.load(file)
        except FileNotFoundError:
            with open('kaldo/controllers/legacy_dataset.json', 'r') as file:
                g_factor_dict = json.load(file)
>>>>>>> 06f51f92
        logging.info('online isotopic data not available, using legacy data.')
        for element in minimal_list:
            g_factor[list_of_atomic_numbers == element] = g_factor_dict[str(element)]
    return g_factor<|MERGE_RESOLUTION|>--- conflicted
+++ resolved
@@ -125,18 +125,9 @@
     except urllib.error.HTTPError:
         ## Legacy gfactor database. The isotopic database was downloaded with ase.data.isotopes on 20/03/2024.
         # unstable elements have None as gfactor. Mostly elements with Z>92
-<<<<<<< HEAD
         dataset_file = impresources.files(kaldo.controllers) / 'legacy_dataset.json'
         with dataset_file.open('r') as file:
             g_factor_dict = json.load(file)
-=======
-        try:
-            with open('./legacy_dataset.json', 'r') as file:
-                g_factor_dict = json.load(file)
-        except FileNotFoundError:
-            with open('kaldo/controllers/legacy_dataset.json', 'r') as file:
-                g_factor_dict = json.load(file)
->>>>>>> 06f51f92
         logging.info('online isotopic data not available, using legacy data.')
         for element in minimal_list:
             g_factor[list_of_atomic_numbers == element] = g_factor_dict[str(element)]
