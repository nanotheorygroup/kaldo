"""
kaldo
Anharmonic Lattice Dynamics
"""
import numpy as np
from sparse import COO
from kaldo.grid import wrap_coordinates
from kaldo.observables.secondorder import SecondOrder,parse_tdep_forceconstant
from kaldo.observables.thirdorder import ThirdOrder
from kaldo.helpers.logger import get_logger
from kaldo.observables.harmonic_with_q import HarmonicWithQ
import ase.units as units
from ase.geometry import find_mic
from ase.io import read
from sklearn.metrics import mean_squared_error
logging = get_logger()

MAIN_FOLDER = 'displacement'


class ForceConstants:
    """
    A ForceConstants class object is used to create or load the second or third order force constant matrices as well as
    store information related to the geometry of the system.

    Parameters
    ----------
    atoms: Tabulated xyz files or ASE Atoms object
        The atoms to work on.
    supercell: (3) tuple, optional
        Size of supercell given by the number of repetitions (l, m, n) of
        the small unit cell in each direction.
        Default: (1, 1, 1)
    third_supercell: tuple, optional
        Same as supercell, but for the third order force constant matrix.
        If not provided, it's copied from supercell.
    folder: str, optional
        Name to be used for the displacement information folder.
        Default: 'displacement'
    distance_threshold: float, optional
        If the distance between two atoms exceeds threshold, the interatomic
        force is ignored.
        Default: `None`

    Attributes
    ----------
<<<<<<< HEAD

    n_atoms: int
        Number of atoms in the unit cell
    n_modes: int
        The number of possible vibrational modes in the system from a lattice dynamics perspective. Equivalent to
        3*n_atoms where the factor of 3 comes from the 3 Cartesian directions.
    n_replicas: int
        The number of repeated unit cells represented in the system. Equivalent to np.prod(supercell).
    n_replicated_atoms: int
        The number of atoms represented in the system. Equivalent to n_atoms * np.prod(supercell)
    cell_inv: np.array(3, 3)
        A 3x3 matrix which satisfies AB=I where A is the matrix of cell vectors, I is the identity matrix, and B is the
        cell_inv matrix.


=======
>>>>>>> fc01793d
    """
    def __init__(self,
                 atoms,
                 supercell=(1, 1, 1),
                 third_supercell=None,
                 folder=MAIN_FOLDER,
                 distance_threshold=None):

        # Store the user defined information to the object
        self.atoms = atoms
        self.supercell = supercell
        self.n_atoms = atoms.positions.shape[0]
        self.n_modes = self.n_atoms * 3
        self.n_replicas = np.prod(supercell)
        self.n_replicated_atoms = self.n_replicas * self.n_atoms
        self.cell_inv = np.linalg.inv(atoms.cell)
        self.folder = folder
        self.distance_threshold = distance_threshold
        self._list_of_replicas = None

        # TODO: we should probably remove the following initialization
        self.second = SecondOrder.from_supercell(atoms,
                                                 supercell=self.supercell,
                                                 grid_type='C',
                                                 is_acoustic_sum=False,
                                                 folder=folder)
        if third_supercell is None:
            third_supercell = supercell
        self.third = ThirdOrder.from_supercell(atoms,
                                               supercell=third_supercell,
                                               grid_type='C',
                                               folder=folder)

        if distance_threshold is not None:
            logging.info('Using folded IFC matrices.')

    @classmethod
    def from_folder(cls, folder, supercell=(1, 1, 1), format='numpy', third_energy_threshold=0., third_supercell=None,
                    is_acoustic_sum=False, only_second=False, distance_threshold=None):
        """
        Create a finite difference object from a folder

        The folder should contain the a set of files whose names and contents are dependent on the "format" parameter.
        Below is the list required for each format (also found in the api_forceconstants documentation if you prefer
        to read it with nicer formatting and explanations).

        numpy: replicated_atoms.xyz, second.npy, third.npz
        eskm: CONFIG, replicated_atoms.xyz, Dyn.form, THIRD
        lammps: replicated_atoms.xyz, Dyn.form, THIRD
        shengbte: CONTROL, POSCAR, FORCE_CONSTANTS_2ND/FORCE_CONSTANTS, FORCE_CONSTANTS_3RD
        shengbte-qe: CONTROL, POSCAR, espresso.ifc2, FORCE_CONSTANTS_3RD
        hiphive: atom_prim.xyz, replicated_atoms.xyz, model2.fcs, model3.fcs

        Parameters
        ----------
        folder : str
            Chosen folder to load in system information.
        supercell : (int, int, int), optional
            Number of unit cells in each cartesian direction replicated to form the input structure.
            Default is (1, 1, 1)
        format : 'numpy', 'eskm', 'lammps', 'shengbte', 'shengbte-qe', 'hiphive'
            Format of force constant information being loaded into ForceConstants object.
            Default is 'numpy'
        third_energy_threshold : float, optional
            When importing sparse third order force constant matrices, energies below
            the threshold value in magnitude are ignored. Units: ev/A^3
            Default is `None`
        distance_threshold : float, optional
            When calculating force constants, contributions from atoms further than the
            distance threshold will be ignored.
        third_supercell : (int, int, int), optional
            Takes in the unit cell for the third order force constant matrix.
            Default is self.supercell
        is_acoustic_sum : Bool, optional
            If true, the acoustic sum rule is applied to the dynamical matrix.
            Default is False

        Returns
        -------

        forceconstants: ForceConstants object
            A new instance of the ForceConstants class
        """
        second_order = SecondOrder.load(folder=folder, supercell=supercell, format=format,
                                        is_acoustic_sum=is_acoustic_sum)
        atoms = second_order.atoms
        # Create a finite difference object
        forceconstants = {'atoms': atoms,
                          'supercell': supercell,
                          'folder': folder}
        forceconstants = cls(**forceconstants)
        forceconstants.second = second_order
        if not only_second:
            if format == 'numpy':
                third_format = 'sparse'
            else:
                third_format = format
            if third_supercell is None:
                third_supercell = supercell
            third_order = ThirdOrder.load(folder=folder, supercell=third_supercell, format=third_format,
                                          third_energy_threshold=third_energy_threshold)

            forceconstants.third = third_order
        forceconstants.distance_threshold = distance_threshold
        return forceconstants

    def unfold_third_order(self, reduced_third=None, distance_threshold=None):
        """
        This method extrapolates a third order force constant matrix from a unit
        cell into a matrix for a larger supercell.

        Parameters
        ----------
        reduced_third : array, optional
            The third order force constant matrix.
            Default is `self.third`
        distance_threshold : float, optional
            When calculating force constants, contributions from atoms further than
            the distance threshold will be ignored.
            Default is self.distance_threshold
        """
        logging.info('Unfolding third order matrix')
        if distance_threshold is None:
            if self.distance_threshold is not None:
                distance_threshold = self.distance_threshold
            else:
                raise ValueError('Please specify a distance threshold in Angstrom')

        logging.info('Distance threshold: ' + str(distance_threshold) + ' A')
        if (self.atoms.cell[0, 0] / 2 < distance_threshold) | \
                (self.atoms.cell[1, 1] / 2 < distance_threshold) | \
                (self.atoms.cell[2, 2] / 2 < distance_threshold):
            logging.warning('The cell size should be at least twice the distance threshold')
        if reduced_third is None:
            reduced_third = self.third.value
        n_unit_atoms = self.n_atoms
        atoms = self.atoms
        n_replicas = self.n_replicas
        replicated_cell_inv = np.linalg.inv(self.third.replicated_atoms.cell)

        reduced_third = reduced_third.reshape(
            (n_unit_atoms, 3, n_replicas, n_unit_atoms, 3, n_replicas, n_unit_atoms, 3))
        replicated_positions = self.third.replicated_atoms.positions.reshape((n_replicas, n_unit_atoms, 3))
        dxij_reduced = wrap_coordinates(atoms.positions[:, np.newaxis, np.newaxis, :]
                                        - replicated_positions[np.newaxis, :, :, :], self.third.replicated_atoms.cell,
                                        replicated_cell_inv)
        indices = np.argwhere(np.linalg.norm(dxij_reduced, axis=-1) < distance_threshold)

        coords = []
        values = []
        for index in indices:
            for l in range(n_replicas):
                for j in range(n_unit_atoms):
                    dx2 = dxij_reduced[index[0], l, j]

                    is_storing = (np.linalg.norm(dx2) < distance_threshold)
                    if is_storing:
                        for alpha in range(3):
                            for beta in range(3):
                                for gamma in range(3):
                                    coords.append([index[0], alpha, index[1], index[2], beta, l, j, gamma])
                                    values.append(reduced_third[index[0], alpha, 0, index[2], beta, 0, j, gamma])

        logging.info('Created unfolded third order')

        shape = (n_unit_atoms, 3, n_replicas, n_unit_atoms, 3, n_replicas, n_unit_atoms, 3)
        expanded_third = COO(np.array(coords).T, np.array(values), shape)
        expanded_third = expanded_third.reshape(
            (n_unit_atoms * 3, n_replicas * n_unit_atoms * 3, n_replicas * n_unit_atoms * 3))
        return expanded_third


    def elastic_prop(self):
        """
        Return the stiffness tensor (aka elastic modulus tensor) of the system in GPa. This describes the stress-strain
        relationship of the material and can sometimes be used as a loose predictor for thermal conductivity. Requires
        the dynamical matrix to be loaded or calculated.

        Parameters
        ----------
        None

        Returns
        -------
        C_ijkl : np.array(3, 3, 3, 3)
            Elasticity tensor in GPa

        """
        # Intake key parameters
        atoms = self.atoms
        masses = atoms.get_masses()
        volume = atoms.get_volume()
        list_of_replicas = self.second.list_of_replicas
        h0 = HarmonicWithQ(np.array([0, 0, 0]), self.second, storage='numpy')
        dynmat = self.second.dynmat[0]  # units THz^2
        positions = self.atoms.positions
        n_unit = atoms.positions.shape[0]
        e_mu = np.array(h0._eigensystem[1:, :]).reshape(
            (n_unit, 3, 3 * (n_unit)))
        w_mu = np.abs(np.array(h0._eigensystem[0, :])) ** (0.5)  # optical frequencies (w/(2*pi) = f) in THz
        distance = positions[:, np.newaxis, np.newaxis, :] - (
                    positions[np.newaxis, np.newaxis, :, :] + list_of_replicas[np.newaxis, :, np.newaxis, :])
        d1 = np.einsum('iljx,ibljc->ibjcx', distance.astype(complex), dynmat.numpy().astype(complex))
        d2 = -1 * np.einsum('iljx,iljy,ibljc->ibjcxy',
                distance.astype(complex), 
                distance.astype(complex), 
                dynmat.numpy().astype(complex)) 
        gamma = np.einsum('iav,jbv,v->iajb', e_mu[:, :, 3:], e_mu[:, :, 3:], 1 / w_mu[3:] ** 2)  # Gamma tensor from paper
        
        # Compute component b and r, keep the real component only
        b = (1/(2*volume))*np.einsum('n,m,nimjkl->ijkl', masses**(0.5), masses**(0.5), d2).real
        d1r = np.einsum('nhmij,m->nhmij', d1, masses**(0.5))
        r = -1 * (1/volume) * np.einsum('nhmij,nhrp,rpskl->ijkl', d1r, gamma, d1r).real
        cijkl = np.zeros((3, 3, 3, 3))
        evtotenjovermol = units.mol / (10 * units.J)
        # units._e = 1.602×10−19J
        # units.Angstorm = 1.0 = 1e-10 m
        # (units.Angstrom) ** 3 = 1e-30 m / 1e9 from Pa to GPa
        # give raises to 1e-21
        evperang3togpa = units._e /(units.Angstrom * 1e-21)
        for i in range(3):
            for j in range(3):
                for k in range(3):
                    for l in range(3):
                        cijkl[i, j, k, l] = b[i, k, j, l] + b[j, k, i, l] - b[i, j, k, l] + r[i, j, k, l]
        
        # Denote parameter for irreducible Cij in the unit of GPa
        return evperang3togpa * cijkl / evtotenjovermol


    @staticmethod
    def _calculate_displacement(atoms, initial_structure):
        disp = atoms.positions - initial_structure.positions
        return find_mic(disp.reshape(-1, 3), atoms.cell)[0].reshape(initial_structure.positions.shape)


    @staticmethod
    def _calculate_harmonic_force(disp, second_order_fc):
        force_harmonic_vec = -np.dot(second_order_fc, disp.flatten())
        return force_harmonic_vec.reshape(disp.shape)


    @staticmethod
    def _calculate_sigma(md_forces, harmonic_forces):
        return np.sqrt(mean_squared_error(md_forces, harmonic_forces)) / np.std(md_forces)


    @staticmethod
    def sigma2_tdep_MD(fc_file='infile.forceconstant', primitive_file='infile.ucposcar',
                       supercell_file='infile.ssposcar', md_run='dump.xyz'):
        """
        Calculate the sigma2 value using TDEP and MD data.

        Parameters
        ----------
        fc_file : str, optional
            Path to the force constant file. Default is 'infile.forceconstant'.
        primitive_file : str, optional
            Path to the primitive cell file. Default is 'infile.ucposcar'.
        supercell_file : str, optional
            Path to the supercell file. Default is 'infile.ssposcar'.
        md_run : str, optional
            Path to the MD trajectory file. Default is 'dump.xyz'.

        Returns
        -------
        float
            The average sigma2 value.

        """
        initial_structure = read(supercell_file, format="vasp")
        second_order_fc = parse_tdep_forceconstant(
            fc_file=fc_file,
            primitive=primitive_file,
            supercell=supercell_file,
            symmetrize=True,
            two_dim=True
        )
        full_MD_traj = read(md_run, index=":")
        displacements = [ForceConstants._calculate_displacement(atoms, initial_structure) for atoms in full_MD_traj]
        force_harmonic = [ForceConstants._calculate_harmonic_force(disp, second_order_fc) for disp in displacements]
        sigma_values = [ForceConstants._calculate_sigma(atoms.get_forces(), harm_force)
                        for atoms, harm_force in zip(full_MD_traj, force_harmonic)]
        
        return np.mean(sigma_values)
<|MERGE_RESOLUTION|>--- conflicted
+++ resolved
@@ -34,6 +34,7 @@
     third_supercell: tuple, optional
         Same as supercell, but for the third order force constant matrix.
         If not provided, it's copied from supercell.
+        Default: `self.supercell`
     folder: str, optional
         Name to be used for the displacement information folder.
         Default: 'displacement'
@@ -44,8 +45,6 @@
 
     Attributes
     ----------
-<<<<<<< HEAD
-
     n_atoms: int
         Number of atoms in the unit cell
     n_modes: int
@@ -60,8 +59,6 @@
         cell_inv matrix.
 
 
-=======
->>>>>>> fc01793d
     """
     def __init__(self,
                  atoms,
@@ -141,7 +138,6 @@
 
         Returns
         -------
-
         forceconstants: ForceConstants object
             A new instance of the ForceConstants class
         """
@@ -248,7 +244,6 @@
         -------
         C_ijkl : np.array(3, 3, 3, 3)
             Elasticity tensor in GPa
-
         """
         # Intake key parameters
         atoms = self.atoms
@@ -345,5 +340,5 @@
         force_harmonic = [ForceConstants._calculate_harmonic_force(disp, second_order_fc) for disp in displacements]
         sigma_values = [ForceConstants._calculate_sigma(atoms.get_forces(), harm_force)
                         for atoms, harm_force in zip(full_MD_traj, force_harmonic)]
-        
+
         return np.mean(sigma_values)
