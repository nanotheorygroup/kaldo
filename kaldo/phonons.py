--- conflicted
+++ resolved
@@ -62,27 +62,18 @@
         Units: THz
         Default: `None`
     broadening_shape : string
-        Defines the algorithm to use for the broadening of the conservation
-<<<<<<< HEAD
-        of the energy for third irder interactions.
+        Defines the algorithm to use for line-broadening when enforcing
+        energy conservation rules for three-phonon scattering.
         Options: `gauss`, `lorentz` and `triangle`.
-        Default: `gauss`.
+        Default: `gauss`
     folder : string
         Specifies where to store the data files.
         Default: `output`.
     storage : string
-=======
-        of the energy for third order interactions. Available broadenings
-        are `gauss`, `lorentz` and `triangle`.
-        Default is `gauss`.
-    folder : string, optional
-        Specifies where to store the data files. Default is `output`.
-    storage : `default`, `formatted`, `numpy`, `memory`, `hdf5`, optional
->>>>>>> 437b41e1
-        Defines the storing strategy used to store the observables. The
-        `default` strategy stores formatted text files for most harmonic
-        properties but relies on numpy arrays for large arrays like the
-        gamma tensor. The `memory` option doesn't generate any output.
+        Defines the strategy used to store observables. The `default` strategy
+        stores formatted text files for most harmonic properties but relies on
+        numpy arrays for large arrays like the gamma tensor. The `memory` option 
+        doesn't generate any output except what is printed in your script.
         Options: `default`, `formatted`, `numpy`, `memory`, `hdf5`
         Default: 'formatted'
     grid_type : string
@@ -275,13 +266,8 @@
         type = complex if (not self._is_amorphous) else float
         q_points = self._reciprocal_grid.unitary_grid(is_wrapping=False)
         shape = (self.n_k_points, self.n_modes + 1, self.n_modes)
-<<<<<<< HEAD
         log_size(shape, name='eigensystem', type=type)
         eigensystem = np.zeros(shape, dtype=type)
-=======
-        log_size(shape, name='eigensystem', type=complex)
-        eigensystem = np.zeros(shape, dtype=complex)
->>>>>>> 437b41e1
         for ik in range(len(q_points)):
             q_point = q_points[ik]
             phonon = HarmonicWithQ(q_point=q_point,
